#!/usr/bin/env node
/**
 * Interactive Configuration Wizard (v0.7.0)
 *
 * Complete setup wizard that orchestrates:
 * 1. Quilt configuration inference
 * 2. Interactive configuration prompts
 * 3. Configuration validation
 * 4. Profile persistence via XDGConfig
 *
 * Consolidated from scripts/install-wizard.ts, scripts/config/wizard.ts,
 * and scripts/config/validator.ts.
 *
 * @module commands/setup-wizard
 */

import * as https from "https";
import inquirer from "inquirer";
import chalk from "chalk";
import { S3Client, HeadBucketCommand, ListObjectsV2Command, GetBucketLocationCommand } from "@aws-sdk/client-s3";
import type { AwsCredentialIdentityProvider } from "@aws-sdk/types";
import { XDGConfig } from "../../lib/xdg-config";
import { ProfileConfig, ValidationResult } from "../../lib/types/config";
import { inferQuiltConfig } from "../commands/infer-quilt-config";
import { isQueueUrl } from "../../lib/utils/sqs";
import { manifestCommand } from "./manifest";
import { generateNextSteps } from "../../lib/next-steps-generator";

// =============================================================================
// VALIDATION FUNCTIONS (from scripts/config/validator.ts)
// =============================================================================

/**
 * Detects the actual region of an S3 bucket
 *
 * @param bucketName - Name of the S3 bucket
 * @param awsProfile - Optional AWS profile to use
 * @returns The bucket's actual region, or null if detection fails
 */
async function detectBucketRegion(bucketName: string, awsProfile?: string): Promise<string | null> {
    try {
        const clientConfig: { region: string; credentials?: AwsCredentialIdentityProvider } = {
            region: "us-east-1", // Use us-east-1 as the API endpoint for GetBucketLocation
        };

        if (awsProfile) {
            const { fromIni } = await import("@aws-sdk/credential-providers");
            clientConfig.credentials = fromIni({ profile: awsProfile });
        }

        const s3Client = new S3Client(clientConfig);
        const command = new GetBucketLocationCommand({ Bucket: bucketName });
        const response = await s3Client.send(command);

        // AWS returns null for us-east-1, otherwise returns the region constraint
        const region = response.LocationConstraint || "us-east-1";
        return region;
    } catch {
        // If we can't detect the region, return null and let validation proceed with the provided region
        return null;
    }
}

/**
 * Validates Benchling tenant accessibility
 */
async function validateBenchlingTenant(tenant: string): Promise<ValidationResult> {
    const result: ValidationResult = {
        isValid: false,
        errors: [],
        warnings: [],
    };

    if (!tenant || tenant.trim().length === 0) {
        result.errors.push("Tenant name cannot be empty");
        return result;
    }

    // Basic format validation
    if (!/^[a-zA-Z0-9-_]+$/.test(tenant)) {
        result.errors.push("Tenant name contains invalid characters (only alphanumeric, dash, underscore allowed)");
        return result;
    }

    // Test tenant URL accessibility
    const tenantUrl = `https://${tenant}.benchling.com`;
    console.log(`  Testing Benchling tenant URL: ${tenantUrl}`);

    return new Promise((resolve) => {
        https
            .get(tenantUrl, { timeout: 5000 }, (res) => {
                if (res.statusCode === 200 || res.statusCode === 302 || res.statusCode === 301) {
                    result.isValid = true;
                    console.log(`  ✓ Tenant URL accessible: ${tenantUrl}`);
                } else {
                    if (!result.warnings) result.warnings = [];
                    result.warnings.push(`Tenant URL ${tenantUrl} returned status ${res.statusCode}`);
                    result.isValid = true; // Consider this a warning, not an error
                }
                resolve(result);
            })
            .on("error", (error) => {
                if (!result.warnings) result.warnings = [];
                result.warnings.push(`Could not verify tenant URL ${tenantUrl}: ${error.message}`);
                result.isValid = true; // Allow proceeding with warning
                resolve(result);
            });
    });
}

/**
 * Validates Benchling OAuth credentials
 */
async function validateBenchlingCredentials(
    tenant: string,
    clientId: string,
    clientSecret: string,
): Promise<ValidationResult> {
    const result: ValidationResult = {
        isValid: false,
        errors: [],
        warnings: [],
    };

    if (!clientId || clientId.trim().length === 0) {
        result.errors.push("Client ID cannot be empty");
    }

    if (!clientSecret || clientSecret.trim().length === 0) {
        result.errors.push("Client secret cannot be empty");
    }

    if (result.errors.length > 0) {
        return result;
    }

    // Test OAuth token endpoint
    const tokenUrl = `https://${tenant}.benchling.com/api/v2/token`;
    const authString = Buffer.from(`${clientId}:${clientSecret}`).toString("base64");
    console.log(`  Testing OAuth credentials: ${tokenUrl} (Client ID: ${clientId.substring(0, 8)}...)`);

    return new Promise((resolve) => {
        const postData = "grant_type=client_credentials";

        const options: https.RequestOptions = {
            method: "POST",
            headers: {
                "Authorization": `Basic ${authString}`,
                "Content-Type": "application/x-www-form-urlencoded",
                "Content-Length": postData.length,
            },
            timeout: 10000,
        };

        const req = https.request(tokenUrl, options, (res) => {
            let data = "";

            res.on("data", (chunk) => {
                data += chunk;
            });

            res.on("end", () => {
                if (res.statusCode === 200) {
                    result.isValid = true;
                    console.log("  ✓ OAuth credentials validated successfully");
                } else {
                    let errorDetail = data.substring(0, 200);
                    try {
                        const parsed = JSON.parse(data);
                        if (parsed.error_description) {
                            errorDetail = parsed.error_description;
                        }
                    } catch {
                        // Keep the raw data if not JSON
                    }

                    result.errors.push(
                        `OAuth validation failed for tenant '${tenant}':\n` +
                        `    Tested: POST ${tokenUrl}\n` +
                        `    Status: ${res.statusCode}\n` +
                        `    Error: ${errorDetail}\n` +
                        "    Hint: Verify Client ID and Secret are correct and match the app definition",
                    );
                }
                resolve(result);
            });
        });

        req.on("error", (error) => {
            if (!result.warnings) result.warnings = [];
            result.warnings.push(
                `Could not validate OAuth credentials at ${tokenUrl}: ${error.message}\n` +
                "    This may be a network issue. Credentials will be validated during deployment.",
            );
            result.isValid = true; // Allow proceeding with warning
            resolve(result);
        });

        req.write(postData);
        req.end();
    });
}

/**
 * Validates S3 bucket access
 */
async function validateS3BucketAccess(
    bucketName: string,
    region: string,
    awsProfile?: string,
): Promise<ValidationResult> {
    const result: ValidationResult = {
        isValid: false,
        errors: [],
        warnings: [],
    };

    if (!bucketName || bucketName.trim().length === 0) {
        result.errors.push("Bucket name cannot be empty");
        return result;
    }

    // First, try to detect the bucket's actual region
    console.log(`  Detecting region for bucket: ${bucketName}`);
    const actualRegion = await detectBucketRegion(bucketName, awsProfile);

    let regionToUse = region;
    if (actualRegion && actualRegion !== region) {
        console.log(`  ⚠ Bucket is in ${actualRegion}, not ${region} - using detected region`);
        regionToUse = actualRegion;
    } else if (actualRegion) {
        console.log(`  ✓ Bucket region confirmed: ${actualRegion}`);
    }

    try {
<<<<<<< HEAD
        // Start with a region-agnostic client to get bucket location
        const clientConfig: { region?: string; credentials?: AwsCredentialIdentityProvider } = {};
=======
        const clientConfig: { region: string; credentials?: AwsCredentialIdentityProvider } = { region: regionToUse };
>>>>>>> e5563850

        if (awsProfile) {
            const { fromIni } = await import("@aws-sdk/credential-providers");
            clientConfig.credentials = fromIni({ profile: awsProfile });
        }

        // Use us-east-1 as the default region for GetBucketLocation
        // S3 will automatically redirect to the correct region
        let s3Client = new S3Client({ ...clientConfig, region: "us-east-1" });

        // First, try to determine the bucket's actual region
        let bucketRegion = region;
        try {
            const { GetBucketLocationCommand } = await import("@aws-sdk/client-s3");
            const locationCommand = new GetBucketLocationCommand({ Bucket: bucketName });
            const locationResponse = await s3Client.send(locationCommand);

            // LocationConstraint is null for us-east-1, otherwise it's the region name
            bucketRegion = locationResponse.LocationConstraint || "us-east-1";

            if (bucketRegion !== region) {
                console.log(`  ℹ Bucket is in region ${bucketRegion} (deployment region is ${region})`);
            }
        } catch {
            // If we can't determine the region, try with the provided region
            console.log(`  ℹ Using deployment region ${region} for bucket validation`);
        }

        // Now use a client with the correct region
        s3Client = new S3Client({ ...clientConfig, region: bucketRegion });

        // Test HeadBucket (verify bucket exists and we have access)
        console.log(`  Testing S3 bucket access: ${bucketName} (region: ${regionToUse}${awsProfile ? `, profile: ${awsProfile}` : ""})`);
        const headCommand = new HeadBucketCommand({ Bucket: bucketName });
        await s3Client.send(headCommand);

        console.log(`  ✓ S3 bucket accessible: ${bucketName}`);

        // Test ListObjects (verify we can list objects)
        const listCommand = new ListObjectsV2Command({
            Bucket: bucketName,
            MaxKeys: 1,
        });
        await s3Client.send(listCommand);

        console.log("  ✓ S3 bucket list permission confirmed");

        result.isValid = true;
    } catch (error) {
<<<<<<< HEAD
        const err = error as Error & { Code?: string; $metadata?: { httpStatusCode?: number } };

        // Extract detailed error information from AWS SDK error
        let errorMsg = err.message || "Unknown error";
        const errorCode = err.Code || (err as { code?: string }).code || (err as { name?: string }).name;
        const statusCode = err.$metadata?.httpStatusCode;

        // Build detailed error message
        const details: string[] = [errorMsg];
        if (errorCode && errorCode !== errorMsg) {
            details.push(`Code: ${errorCode}`);
        }
        if (statusCode) {
            details.push(`Status: ${statusCode}`);
        }

        result.errors.push(`S3 bucket validation failed: ${details.join(", ")}`);

        // Add helpful hints based on error type
        if (errorCode === "NoSuchBucket" || statusCode === 404) {
            result.errors.push(`Hint: Bucket '${bucketName}' does not exist or is not accessible`);
        } else if (errorCode === "AccessDenied" || statusCode === 403) {
            result.errors.push("Hint: Check that your AWS credentials have s3:GetBucketLocation, s3:HeadBucket and s3:ListBucket permissions");
        }
=======
        const err = error as Error & { Code?: string; name?: string; $metadata?: { httpStatusCode?: number } };
        const errorCode = err.Code || err.name || "UnknownError";
        const errorMsg = err.message || "Unknown error occurred";
        const statusCode = err.$metadata?.httpStatusCode;

        // Provide specific guidance based on error type
        let hint = "Verify bucket exists, region is correct, and you have s3:GetBucketLocation and s3:ListBucket permissions";
        if (errorCode === "NoSuchBucket" || errorMsg.includes("does not exist")) {
            hint = "The bucket does not exist. Verify the bucket name is correct.";
        } else if (errorCode === "AccessDenied" || errorCode === "403" || statusCode === 403) {
            hint = "Access denied. Verify your AWS credentials have s3:GetBucketLocation and s3:ListBucket permissions for this bucket.";
        } else if (errorCode === "PermanentRedirect" || errorCode === "301" || statusCode === 301) {
            hint = `The bucket exists but is in a different region. Try specifying the correct region for bucket '${bucketName}'.`;
        }

        result.errors.push(
            `S3 bucket validation failed for '${bucketName}' in region '${regionToUse}'${awsProfile ? ` (AWS profile: ${awsProfile})` : ""}:\n` +
            `    Error: ${errorCode}${statusCode ? ` (HTTP ${statusCode})` : ""}\n` +
            `    Message: ${errorMsg}\n` +
            "    Tested: HeadBucket operation\n" +
            `    Hint: ${hint}`,
        );
>>>>>>> e5563850
    }

    return result;
}

/**
 * Validates complete ProfileConfig
 */
async function validateConfig(
    config: {
        benchling: { tenant: string; clientId: string; clientSecret?: string };
        packages: { bucket: string };
        deployment: { region: string };
    },
    options: { skipValidation?: boolean; awsProfile?: string } = {},
): Promise<ValidationResult> {
    const result: ValidationResult = {
        isValid: true,
        errors: [],
        warnings: [],
    };

    if (options.skipValidation) {
        return result;
    }

    // Validate Benchling tenant
    const tenantValidation = await validateBenchlingTenant(config.benchling.tenant);
    if (!tenantValidation.isValid) {
        result.isValid = false;
        result.errors.push(...tenantValidation.errors);
    }
    if (tenantValidation.warnings && tenantValidation.warnings.length > 0) {
        if (!result.warnings) result.warnings = [];
        result.warnings.push(...tenantValidation.warnings);
    }

    // Validate OAuth credentials (if secret is provided)
    if (config.benchling.clientSecret) {
        const credValidation = await validateBenchlingCredentials(
            config.benchling.tenant,
            config.benchling.clientId,
            config.benchling.clientSecret,
        );
        if (!credValidation.isValid) {
            result.isValid = false;
            result.errors.push(...credValidation.errors);
        }
        if (credValidation.warnings && credValidation.warnings.length > 0) {
            if (!result.warnings) result.warnings = [];
            result.warnings.push(...credValidation.warnings);
        }
    }

    // Validate S3 bucket access
    const bucketValidation = await validateS3BucketAccess(
        config.packages.bucket,
        config.deployment.region,
        options.awsProfile,
    );
    if (!bucketValidation.isValid) {
        result.isValid = false;
        result.errors.push(...bucketValidation.errors);
    }
    if (bucketValidation.warnings && bucketValidation.warnings.length > 0) {
        if (!result.warnings) result.warnings = [];
        result.warnings.push(...bucketValidation.warnings);
    }

    return result;
}

// =============================================================================
// INTERACTIVE WIZARD PROMPTS (from scripts/config/wizard.ts)
// =============================================================================

/**
 * Wizard options
 */
interface WizardOptions {
    existingConfig?: Partial<ProfileConfig>;
    yes?: boolean;
    inheritFrom?: string;
}

/**
 * Runs interactive configuration wizard
 */
async function runConfigWizard(options: WizardOptions = {}): Promise<ProfileConfig> {
    const { existingConfig = {}, yes = false, inheritFrom } = options;

    console.log("╔═══════════════════════════════════════════════════════════╗");
    console.log("║   Benchling Webhook Configuration Wizard                 ║");
    console.log("╚═══════════════════════════════════════════════════════════╝\n");

    if (inheritFrom) {
        console.log(`Creating profile inheriting from: ${inheritFrom}\n`);
    }

    const config: Partial<ProfileConfig> = { ...existingConfig };
    let awsAccountId: string | undefined;

    // If non-interactive, validate that all required fields are present
    if (yes) {
        if (!config.benchling?.tenant || !config.benchling?.clientId || !config.benchling?.clientSecret) {
            throw new Error(
                "Non-interactive mode requires benchlingTenant, benchlingClientId, and benchlingClientSecret to be already configured",
            );
        }

        // Add metadata and inheritance marker before returning
        const now = new Date().toISOString();
        const finalConfig = config as ProfileConfig;
        finalConfig._metadata = {
            version: "0.7.0",
            createdAt: config._metadata?.createdAt || now,
            updatedAt: now,
            source: "wizard",
        };

        if (inheritFrom) {
            finalConfig._inherits = inheritFrom;
        }

        return finalConfig;
    }

    // Always prompt for Quilt configuration (use existing/inferred values as defaults)
    console.log("Step 1: Quilt Configuration\n");

    const quiltAnswers = await inquirer.prompt([
        {
            type: "input",
            name: "stackArn",
            message: "Quilt Stack ARN:",
            default: config.quilt?.stackArn,
            validate: (input: string): boolean | string =>
                input.trim().length > 0 && input.startsWith("arn:aws:cloudformation:") ||
                "Stack ARN is required and must start with arn:aws:cloudformation:",
        },
        {
            type: "input",
            name: "catalog",
            message: "Quilt Catalog URL (domain or full URL):",
            default: config.quilt?.catalog,
            validate: (input: string): boolean | string => {
                const trimmed = input.trim();
                if (trimmed.length === 0) {
                    return "Catalog URL is required";
                }
                return true;
            },
            filter: (input: string): string => {
                // Strip protocol if present, store only domain
                return input.trim().replace(/^https?:\/\//, "").replace(/\/$/, "");
            },
        },
        {
            type: "input",
            name: "database",
            message: "Quilt Athena Database:",
            // NOTE: "quilt_catalog" is a prompt default ONLY, NOT an OPTIONAL preset
            // This field is REQUIRED - users must provide a value or it must be inferred from Quilt stack
            // With --yes flag, this prompt should NOT be skipped even though it has a default here
            default: config.quilt?.database || "quilt_catalog",
            validate: (input: string): boolean | string =>
                input.trim().length > 0 || "Database name is required",
        },
        {
            type: "input",
            name: "queueUrl",
            message: "SQS Queue URL:",
            default: config.quilt?.queueUrl,
            validate: (input: string): boolean | string => {
                return isQueueUrl(input) ||
                    "Queue URL is required and must look like https://sqs.<region>.amazonaws.com/<account>/<queue>";
            },
        },
    ]);

    // Extract region and account ID from stack ARN
    // ARN format: arn:aws:cloudformation:REGION:ACCOUNT_ID:stack/STACK_NAME/STACK_ID
    const arnMatch = quiltAnswers.stackArn.match(/^arn:aws:cloudformation:([^:]+):(\d{12}):/);
    const quiltRegion = arnMatch ? arnMatch[1] : "us-east-1";
    awsAccountId = arnMatch ? arnMatch[2] : undefined;

    config.quilt = {
        stackArn: quiltAnswers.stackArn,
        catalog: quiltAnswers.catalog,
        database: quiltAnswers.database,
        queueUrl: quiltAnswers.queueUrl,
        region: quiltRegion,
    };

    // Prompt for Benchling configuration
    console.log("\nStep 2: Benchling Configuration\n");

    // First, get tenant
    const tenantAnswer = await inquirer.prompt([
        {
            type: "input",
            name: "tenant",
            message: "Benchling Tenant:",
            default: config.benchling?.tenant,
            validate: (input: string): boolean | string =>
                input.trim().length > 0 || "Tenant is required",
        },
    ]);

    // Ask if they have an app_definition_id BEFORE asking for credentials
    const hasAppDefId = await inquirer.prompt([
        {
            type: "confirm",
            name: "hasIt",
            message: "Do you have a Benchling App Definition ID for this app?",
            default: !!config.benchling?.appDefinitionId,
        },
    ]);

    let appDefinitionId: string;

    if (hasAppDefId.hasIt) {
        // They have it, ask for it
        const appDefAnswer = await inquirer.prompt([
            {
                type: "input",
                name: "appDefinitionId",
                message: "Benchling App Definition ID:",
                default: config.benchling?.appDefinitionId,
                validate: (input: string): boolean | string =>
                    input.trim().length > 0 || "App definition ID is required",
            },
        ]);
        appDefinitionId = appDefAnswer.appDefinitionId;
    } else {
        // They don't have it, create the manifest and show instructions
        console.log("\n" + chalk.blue("Creating app manifest...") + "\n");

        // Create manifest using the existing command
        await manifestCommand({
            catalog: config.quilt?.catalog,
            output: "app-manifest.yaml",
        });

        console.log("\n" + chalk.yellow("After you have installed the app in Benchling and have the App Definition ID, you can continue.") + "\n");

        // Now ask for the app definition ID
        const appDefAnswer = await inquirer.prompt([
            {
                type: "input",
                name: "appDefinitionId",
                message: "Benchling App Definition ID:",
                validate: (input: string): boolean | string =>
                    input.trim().length > 0 || "App definition ID is required",
            },
        ]);
        appDefinitionId = appDefAnswer.appDefinitionId;
    }

    // Now ask for OAuth credentials (which must come from the app)
    const credentialAnswers = await inquirer.prompt([
        {
            type: "input",
            name: "clientId",
            message: "Benchling OAuth Client ID (from the app above):",
            default: config.benchling?.clientId,
            validate: (input: string): boolean | string =>
                input.trim().length > 0 || "Client ID is required",
        },
        {
            type: "password",
            name: "clientSecret",
            message: config.benchling?.clientSecret
                ? "Benchling OAuth Client Secret (press Enter to keep existing):"
                : "Benchling OAuth Client Secret (from the app above):",
            validate: (input: string): boolean | string => {
                // If there's an existing secret and input is empty, we'll keep the existing one
                if (config.benchling?.clientSecret && input.trim().length === 0) {
                    return true;
                }
                return input.trim().length > 0 || "Client secret is required";
            },
        },
    ]);

    // Ask for optional test entry ID
    const testEntryAnswer = await inquirer.prompt([
        {
            type: "input",
            name: "testEntryId",
            message: "Benchling Test Entry ID (optional):",
            default: config.benchling?.testEntryId || "",
        },
    ]);

    // Handle empty password input - keep existing secret if user pressed Enter
    if (credentialAnswers.clientSecret.trim().length === 0 && config.benchling?.clientSecret) {
        credentialAnswers.clientSecret = config.benchling.clientSecret;
    }

    config.benchling = {
        tenant: tenantAnswer.tenant,
        clientId: credentialAnswers.clientId,
        clientSecret: credentialAnswers.clientSecret,
        appDefinitionId: appDefinitionId,
    };

    if (testEntryAnswer.testEntryId && testEntryAnswer.testEntryId.trim() !== "") {
        config.benchling!.testEntryId = testEntryAnswer.testEntryId;
    }

    // Prompt for package configuration
    console.log("\nStep 3: Package Configuration\n");

    const packageAnswers = await inquirer.prompt([
        {
            type: "input",
            name: "bucket",
            message: "Package S3 Bucket:",
            default: config.packages?.bucket,
            validate: (input: string): boolean | string =>
                input.trim().length > 0 || "Bucket name is required",
        },
        {
            type: "input",
            name: "prefix",
            message: "Package S3 prefix:",
            // NOTE: "benchling" is an OPTIONAL preset - can be auto-applied with --yes flag
            default: config.packages?.prefix || "benchling",
        },
        {
            type: "input",
            name: "metadataKey",
            message: "Package metadata key:",
            // NOTE: "experiment_id" is an OPTIONAL preset - can be auto-applied with --yes flag
            default: config.packages?.metadataKey || "experiment_id",
        },
    ]);

    config.packages = {
        bucket: packageAnswers.bucket,
        prefix: packageAnswers.prefix,
        metadataKey: packageAnswers.metadataKey,
    };

    // Prompt for deployment configuration
    console.log("\nStep 4: Deployment Configuration\n");

    const deploymentAnswers = await inquirer.prompt([
        {
            type: "input",
            name: "region",
            message: "AWS Deployment Region:",
            // Prefer inferred region from Quilt stack, then existing deployment config, then fallback
            default: config.quilt?.region || config.deployment?.region || "us-east-1",
        },
        {
            type: "input",
            name: "account",
            message: "AWS Account ID:",
            default: config.deployment?.account || awsAccountId || config.quilt?.stackArn?.match(/:(\d{12}):/)?.[1],
            validate: (input: string): boolean | string => {
                if (!input || input.trim().length === 0) {
                    return "AWS Account ID is required";
                }
                if (!/^\d{12}$/.test(input.trim())) {
                    return "AWS Account ID must be a 12-digit number";
                }
                return true;
            },
        },
    ]);

    config.deployment = {
        region: deploymentAnswers.region,
        account: deploymentAnswers.account,
    };

    // Optional: Logging configuration
    console.log("\nStep 5: Optional Configuration\n");

    const optionalAnswers = await inquirer.prompt([
        {
            type: "list",
            name: "logLevel",
            message: "Log level:",
            choices: ["DEBUG", "INFO", "WARNING", "ERROR"],
            default: config.logging?.level || "INFO",
        },
        {
            type: "input",
            name: "webhookAllowList",
            message: "Webhook IP allowlist (comma-separated, empty for none):",
            default: config.security?.webhookAllowList || "",
        },
    ]);

    config.logging = {
        level: optionalAnswers.logLevel as "DEBUG" | "INFO" | "WARNING" | "ERROR",
    };

    config.security = {
        enableVerification: true,
        webhookAllowList: optionalAnswers.webhookAllowList,
    };

    // Add metadata
    const now = new Date().toISOString();
    config._metadata = {
        version: "0.7.0",
        createdAt: config._metadata?.createdAt || now,
        updatedAt: now,
        source: "wizard",
    };

    // Add inheritance marker if specified
    if (inheritFrom) {
        config._inherits = inheritFrom;
    }

    return config as ProfileConfig;
}

// =============================================================================
// MAIN WIZARD ORCHESTRATION (from scripts/install-wizard.ts)
// =============================================================================

/**
 * Install wizard options
 */
export interface InstallWizardOptions {
    profile?: string;
    inheritFrom?: string;
    yes?: boolean;
    skipValidation?: boolean;
    skipSecretsSync?: boolean;
    awsProfile?: string;
    awsRegion?: string;
    isPartOfInstall?: boolean; // NEW: Suppress next steps if part of install command
}

/**
 * Setup wizard result (for Phase 3)
 */
export interface SetupWizardResult {
    success: boolean;
    profile: string;
    config: ProfileConfig;
}

/**
 * Main install wizard function
 *
 * Orchestrates the complete configuration workflow:
 * 1. Load existing configuration (if any)
 * 2. Infer Quilt configuration from AWS
 * 3. Run interactive prompts for missing fields
 * 4. Validate configuration
 * 5. Save to XDG config directory
 * 6. Sync secrets to AWS Secrets Manager
 */
async function runInstallWizard(options: InstallWizardOptions = {}): Promise<SetupWizardResult> {
    const {
        profile = "default",
        inheritFrom,
        yes = false,
        skipValidation = false,
        skipSecretsSync = false,
        awsProfile,
        awsRegion, // NO DEFAULT - let inferQuiltConfig fetch region from catalog's config.json
        isPartOfInstall = false, // NEW: Default to false for backward compatibility
    } = options;

    const xdg = new XDGConfig();

    console.log("\n╔═══════════════════════════════════════════════════════════╗");
    console.log("║   Benchling Webhook Setup (v0.7.0)                        ║");
    console.log("╚═══════════════════════════════════════════════════════════╝\n");

    // Step 1: Load existing configuration (if profile exists) - for suggestions only
    let existingConfig: Partial<ProfileConfig> | undefined;

    if (xdg.profileExists(profile)) {
        console.log(`Loading existing configuration for profile: ${profile}\n`);
        try {
            existingConfig = xdg.readProfile(profile);
        } catch (error) {
            console.warn(`Warning: Could not load existing config: ${(error as Error).message}`);
        }
    } else if (inheritFrom) {
        // Only use explicit inheritFrom if specified (for suggestions)
        console.log(`Creating new profile '${profile}' with suggestions from '${inheritFrom}'\n`);
        try {
            existingConfig = xdg.readProfile(inheritFrom);
        } catch (error) {
            throw new Error(`Base profile '${inheritFrom}' not found: ${(error as Error).message}`);
        }
    }

    // Step 2: Always infer Quilt configuration from AWS (provides suggestions)
    let quiltConfig: Partial<ProfileConfig["quilt"]> = existingConfig?.quilt || {};
    let inferredAccountId: string | undefined;

    console.log("Step 1: Inferring Quilt configuration from AWS...\n");

    try {
        const inferenceResult = await inferQuiltConfig({
            region: awsRegion,
            profile: awsProfile,
            interactive: !yes,
        });

        // Merge inferred config with existing (inferred takes precedence as fresher data)
        quiltConfig = {
            ...quiltConfig,
            ...inferenceResult,
        };
        inferredAccountId = inferenceResult.account;

        console.log("✓ Quilt configuration inferred\n");
    } catch (error) {
        console.error(`Failed to infer Quilt configuration: ${(error as Error).message}`);

        if (yes) {
            throw error;
        }

        const { continueManually } = await inquirer.prompt([
            {
                type: "confirm",
                name: "continueManually",
                message: "Continue and enter Quilt configuration manually?",
                default: true,
            },
        ]);

        if (!continueManually) {
            throw new Error("Setup aborted by user");
        }
    }

    // Merge inferred/existing config as suggestions for the wizard
    const partialConfig: Partial<ProfileConfig> = {
        ...existingConfig,
        quilt: quiltConfig as ProfileConfig["quilt"],
        // Pass through inferred account ID for deployment config
        deployment: {
            ...existingConfig?.deployment,
            account: existingConfig?.deployment?.account || inferredAccountId,
        } as ProfileConfig["deployment"],
    };

    // Step 3: Run interactive wizard for all configuration (with inferred/existing values as suggestions)
    const config = await runConfigWizard({
        existingConfig: partialConfig,
        yes,
        inheritFrom, // Only pass explicit inheritFrom, not auto-derived
    });

    // Step 4: Validate configuration
    if (!skipValidation) {
        console.log("\nValidating configuration...\n");

        const validation = await validateConfig(config, {
            skipValidation,
            awsProfile,
        });

        if (!validation.isValid) {
            console.error("\n❌ Configuration validation failed:");
            console.error(chalk.gray("   The following validations were performed:"));
            console.error(chalk.gray(`   - Benchling tenant: ${config.benchling.tenant}`));
            console.error(chalk.gray(`   - OAuth credentials: Client ID ${config.benchling.clientId.substring(0, 8)}...`));
            console.error(chalk.gray(`   - S3 bucket: ${config.packages.bucket} (region: ${config.deployment.region})`));
            console.error("");
            validation.errors.forEach((err) => console.error(`${err}\n`));

            if (yes) {
                throw new Error("Configuration validation failed");
            }

            const { proceed } = await inquirer.prompt([
                {
                    type: "confirm",
                    name: "proceed",
                    message: "Save configuration anyway?",
                    default: false,
                },
            ]);

            if (!proceed) {
                throw new Error("Setup aborted by user");
            }
        } else {
            console.log("✓ Configuration validated successfully\n");
        }

        if (validation.warnings && validation.warnings.length > 0) {
            console.warn("\n⚠ Warnings:");
            validation.warnings.forEach((warn) => console.warn(`  ${warn}\n`));
        }
    }

    // Step 5: Save configuration
    console.log(`Saving configuration to profile: ${profile}...\n`);

    try {
        xdg.writeProfile(profile, config);
        console.log(`✓ Configuration saved to: ~/.config/benchling-webhook/${profile}/config.json\n`);
    } catch (error) {
        throw new Error(`Failed to save configuration: ${(error as Error).message}`);
    }

    // Step 6: Sync secrets to AWS Secrets Manager
    if (!skipSecretsSync) {
        console.log("Syncing secrets to AWS Secrets Manager...\n");
<<<<<<< HEAD

        try {
            const { syncSecretsToAWS } = await import("./sync-secrets");
            await syncSecretsToAWS({
                profile,
                awsProfile,
                region: config.deployment.region,
                force: true,
            });

            console.log("✓ Secrets synced to AWS Secrets Manager\n");
        } catch (error) {
            console.warn(chalk.yellow(`⚠️  Failed to sync secrets: ${(error as Error).message}`));
            console.warn(chalk.yellow("   You can sync secrets manually later with:"));
            console.warn(chalk.cyan(`   npm run setup:sync-secrets -- --profile ${profile}\n`));
        }
    }

    // Step 7: Display next steps
    console.log("╔═══════════════════════════════════════════════════════════╗");
    console.log("║   Setup Complete!                                         ║");
    console.log("╚═══════════════════════════════════════════════════════════╝\n");

    console.log("Next steps:");
    if (profile === "default") {
        console.log("  1. Deploy to AWS: npm run deploy");
        console.log("  2. Test integration: npm run test\n");
    } else if (profile === "dev") {
        console.log("  1. Deploy to AWS: npm run deploy:dev");
        console.log("  2. Test integration: npm run test:dev\n");
    } else if (profile === "prod") {
        console.log("  1. Deploy to AWS: npm run deploy:prod");
        console.log("  2. Test integration: npm run test:prod\n");
    } else {
        // For custom profiles, show the full command
        console.log(`  1. Deploy to AWS: npx benchling-webhook deploy --profile ${profile} --stage ${profile}`);
        console.log(`  2. Test integration: npm run test:${profile}\n`);
=======

        try {
            const { syncSecretsToAWS } = await import("./sync-secrets");
            await syncSecretsToAWS({
                profile,
                awsProfile,
                // Use the deployment region from config (which defaults to Quilt stack region)
                region: config.deployment?.region,
                force: true,
            });

            console.log("✓ Secrets synced to AWS Secrets Manager\n");
        } catch (error) {
            console.warn(chalk.yellow(`⚠️  Failed to sync secrets: ${(error as Error).message}`));
            console.warn(chalk.yellow("   You can sync secrets manually later with:"));
            console.warn(chalk.cyan(`   npm run setup:sync-secrets -- --profile ${profile}\n`));
        }
    }

    // Step 7: Display next steps (only if NOT part of install command)
    if (!isPartOfInstall) {
        console.log("╔═══════════════════════════════════════════════════════════╗");
        console.log("║   Setup Complete!                                         ║");
        console.log("╚═══════════════════════════════════════════════════════════╝\n");

        // Use next steps generator (Phase 2: with context detection)
        const nextSteps = generateNextSteps({
            profile,
            stage: profile === "prod" ? "prod" : "dev",
        });
        console.log(nextSteps + "\n");
>>>>>>> e5563850
    }

    // Return result for install command orchestration
    return {
        success: true,
        profile,
        config,
    };
}

// =============================================================================
// CLI COMMAND EXPORT
// =============================================================================

/**
 * Setup wizard command handler
 *
 * @param options - Wizard options
 * @returns Promise that resolves with setup result
 */
export async function setupWizardCommand(options: InstallWizardOptions = {}): Promise<SetupWizardResult> {
    try {
        return await runInstallWizard(options);
    } catch (error) {
        // Handle user cancellation (Ctrl+C) gracefully
        const err = error as Error & { code?: string };
        if (err &&
            (err.message?.includes("User force closed") ||
             err.message?.includes("ERR_USE_AFTER_CLOSE") ||
             err.code === "ERR_USE_AFTER_CLOSE")) {
            console.log(chalk.yellow("\n✖ Setup cancelled by user"));
            process.exit(0);
        }
        throw error;
    }
}<|MERGE_RESOLUTION|>--- conflicted
+++ resolved
@@ -233,42 +233,14 @@
     }
 
     try {
-<<<<<<< HEAD
-        // Start with a region-agnostic client to get bucket location
-        const clientConfig: { region?: string; credentials?: AwsCredentialIdentityProvider } = {};
-=======
         const clientConfig: { region: string; credentials?: AwsCredentialIdentityProvider } = { region: regionToUse };
->>>>>>> e5563850
 
         if (awsProfile) {
             const { fromIni } = await import("@aws-sdk/credential-providers");
             clientConfig.credentials = fromIni({ profile: awsProfile });
         }
 
-        // Use us-east-1 as the default region for GetBucketLocation
-        // S3 will automatically redirect to the correct region
-        let s3Client = new S3Client({ ...clientConfig, region: "us-east-1" });
-
-        // First, try to determine the bucket's actual region
-        let bucketRegion = region;
-        try {
-            const { GetBucketLocationCommand } = await import("@aws-sdk/client-s3");
-            const locationCommand = new GetBucketLocationCommand({ Bucket: bucketName });
-            const locationResponse = await s3Client.send(locationCommand);
-
-            // LocationConstraint is null for us-east-1, otherwise it's the region name
-            bucketRegion = locationResponse.LocationConstraint || "us-east-1";
-
-            if (bucketRegion !== region) {
-                console.log(`  ℹ Bucket is in region ${bucketRegion} (deployment region is ${region})`);
-            }
-        } catch {
-            // If we can't determine the region, try with the provided region
-            console.log(`  ℹ Using deployment region ${region} for bucket validation`);
-        }
-
-        // Now use a client with the correct region
-        s3Client = new S3Client({ ...clientConfig, region: bucketRegion });
+        const s3Client = new S3Client(clientConfig);
 
         // Test HeadBucket (verify bucket exists and we have access)
         console.log(`  Testing S3 bucket access: ${bucketName} (region: ${regionToUse}${awsProfile ? `, profile: ${awsProfile}` : ""})`);
@@ -288,32 +260,6 @@
 
         result.isValid = true;
     } catch (error) {
-<<<<<<< HEAD
-        const err = error as Error & { Code?: string; $metadata?: { httpStatusCode?: number } };
-
-        // Extract detailed error information from AWS SDK error
-        let errorMsg = err.message || "Unknown error";
-        const errorCode = err.Code || (err as { code?: string }).code || (err as { name?: string }).name;
-        const statusCode = err.$metadata?.httpStatusCode;
-
-        // Build detailed error message
-        const details: string[] = [errorMsg];
-        if (errorCode && errorCode !== errorMsg) {
-            details.push(`Code: ${errorCode}`);
-        }
-        if (statusCode) {
-            details.push(`Status: ${statusCode}`);
-        }
-
-        result.errors.push(`S3 bucket validation failed: ${details.join(", ")}`);
-
-        // Add helpful hints based on error type
-        if (errorCode === "NoSuchBucket" || statusCode === 404) {
-            result.errors.push(`Hint: Bucket '${bucketName}' does not exist or is not accessible`);
-        } else if (errorCode === "AccessDenied" || statusCode === 403) {
-            result.errors.push("Hint: Check that your AWS credentials have s3:GetBucketLocation, s3:HeadBucket and s3:ListBucket permissions");
-        }
-=======
         const err = error as Error & { Code?: string; name?: string; $metadata?: { httpStatusCode?: number } };
         const errorCode = err.Code || err.name || "UnknownError";
         const errorMsg = err.message || "Unknown error occurred";
@@ -336,7 +282,6 @@
             "    Tested: HeadBucket operation\n" +
             `    Hint: ${hint}`,
         );
->>>>>>> e5563850
     }
 
     return result;
@@ -953,45 +898,6 @@
     // Step 6: Sync secrets to AWS Secrets Manager
     if (!skipSecretsSync) {
         console.log("Syncing secrets to AWS Secrets Manager...\n");
-<<<<<<< HEAD
-
-        try {
-            const { syncSecretsToAWS } = await import("./sync-secrets");
-            await syncSecretsToAWS({
-                profile,
-                awsProfile,
-                region: config.deployment.region,
-                force: true,
-            });
-
-            console.log("✓ Secrets synced to AWS Secrets Manager\n");
-        } catch (error) {
-            console.warn(chalk.yellow(`⚠️  Failed to sync secrets: ${(error as Error).message}`));
-            console.warn(chalk.yellow("   You can sync secrets manually later with:"));
-            console.warn(chalk.cyan(`   npm run setup:sync-secrets -- --profile ${profile}\n`));
-        }
-    }
-
-    // Step 7: Display next steps
-    console.log("╔═══════════════════════════════════════════════════════════╗");
-    console.log("║   Setup Complete!                                         ║");
-    console.log("╚═══════════════════════════════════════════════════════════╝\n");
-
-    console.log("Next steps:");
-    if (profile === "default") {
-        console.log("  1. Deploy to AWS: npm run deploy");
-        console.log("  2. Test integration: npm run test\n");
-    } else if (profile === "dev") {
-        console.log("  1. Deploy to AWS: npm run deploy:dev");
-        console.log("  2. Test integration: npm run test:dev\n");
-    } else if (profile === "prod") {
-        console.log("  1. Deploy to AWS: npm run deploy:prod");
-        console.log("  2. Test integration: npm run test:prod\n");
-    } else {
-        // For custom profiles, show the full command
-        console.log(`  1. Deploy to AWS: npx benchling-webhook deploy --profile ${profile} --stage ${profile}`);
-        console.log(`  2. Test integration: npm run test:${profile}\n`);
-=======
 
         try {
             const { syncSecretsToAWS } = await import("./sync-secrets");
@@ -1023,7 +929,6 @@
             stage: profile === "prod" ? "prod" : "dev",
         });
         console.log(nextSteps + "\n");
->>>>>>> e5563850
     }
 
     // Return result for install command orchestration
