--- conflicted
+++ resolved
@@ -211,27 +211,6 @@
     // Verify secrets exist in AWS Secrets Manager
     spinner.start("Verifying Benchling secrets in AWS Secrets Manager...");
     try {
-<<<<<<< HEAD
-        // Run sync-secrets without --force to verify/create but not update existing secrets
-        const syncOutput = execSync(`npm run setup:sync-secrets -- --profile ${options.profileName}`, {
-            stdio: "pipe",
-            encoding: "utf-8",
-            env: {
-                ...process.env,
-                AWS_REGION: deployRegion,
-            },
-        });
-
-        // Parse output to determine action (created/verified/skipped)
-        let message = "verified";
-        if (syncOutput.includes("Secret created:")) {
-            message = "created and verified";
-        } else if (syncOutput.includes("Secret already exists:")) {
-            message = "verified";
-        }
-
-        spinner.succeed(`Secrets ${message}: '${benchlingSecret}'`);
-=======
         // Temporarily suppress console output during sync operation
         const originalLog = console.log;
         console.log = (): void => {}; // Suppress logs during sync
@@ -263,23 +242,17 @@
         }
 
         spinner.succeed(`Secrets ${message}`);
->>>>>>> e5563850
     } catch (error) {
         spinner.fail("Failed to verify secrets");
         console.log();
         console.error(chalk.red((error as Error).message));
         console.log();
         console.log(chalk.yellow("To sync secrets manually, run:"));
-<<<<<<< HEAD
-        console.log(chalk.cyan(`  npm run setup:sync-secrets -- --profile ${options.profileName} --region ${deployRegion}`));
-        console.log(chalk.yellow("To force update existing secrets, add --force flag"));
-=======
         console.log(chalk.cyan("  npx @quiltdata/benchling-webhook setup"));
         if (options.profileName !== "default") {
             console.log(chalk.cyan("  # Or with custom profile:"));
             console.log(chalk.cyan(`  npx @quiltdata/benchling-webhook setup --profile ${options.profileName}`));
         }
->>>>>>> e5563850
         console.log();
         process.exit(1);
     }
