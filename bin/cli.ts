#!/usr/bin/env node
import { Command } from "commander";
import chalk from "chalk";
import { deployCommand } from "./commands/deploy";
import { initCommand } from "./commands/init";
import { validateCommand } from "./commands/validate";
import { testCommand } from "./commands/test";
import { manifestCommand } from "./commands/manifest";
import { setupWizardCommand } from "./commands/setup-wizard";
import { setupProfileCommand } from "./commands/setup-profile";
import { healthCheckCommand } from "./commands/health-check";
import { configShowCommand } from "./commands/config-show";
<<<<<<< HEAD
=======
import { installCommand } from "./commands/install";
>>>>>>> b2535c9d

// Load package.json for version
// eslint-disable-next-line @typescript-eslint/no-require-imports
const pkg = require("../package.json");

const program = new Command();

program
    .name("benchling-webhook")
    .description("Benchling Webhook Integration for Quilt - Deploy lab notebook integration to AWS\n\n" +
                 "Run without arguments to install (setup + deploy)")
    .version(pkg.version, "-v, --version", "Display version number")
    .helpOption("-h, --help", "Display help for command")
    .addHelpText("after", `

Quick Start:
  1. Run interactive installer (setup + deploy):
     $ npx @quiltdata/benchling-webhook

  2. Setup only (skip deployment):
     $ npx @quiltdata/benchling-webhook --setup-only

  3. Non-interactive install:
     $ npx @quiltdata/benchling-webhook --yes

v0.7.0 Changes:
  - New unified configuration architecture with profile support
  - Profile-based deployment tracking (~/.config/benchling-webhook/{profile}/)
  - Independent --profile and --stage options for flexible deployments
  - Profile inheritance support for environment hierarchies

For upgrade instructions: https://github.com/quiltdata/benchling-webhook/blob/main/MIGRATION.md
`);

// Deploy command
program
    .command("deploy")
    .description("Deploy the CDK stack to AWS")
    .option("--quilt-stack-arn <arn>", "ARN of Quilt CloudFormation stack")
    .option("--benchling-secret <name>", "Name or ARN of Benchling secret in Secrets Manager")
    .option("--env-file <path>", "Path to .env file", ".env")
    // Multi-environment options (v0.7.0)
    .option("--profile <name>", "Configuration profile to use (default: default)")
    .option("--stage <name>", "API Gateway stage: dev or prod (default: prod)")
    // Common options
    .option("--no-bootstrap-check", "Skip CDK bootstrap verification")
    .option("--require-approval <level>", "CDK approval level", "never")
    .option("--region <region>", "AWS region to deploy to")
    .option("--image-tag <tag>", "Docker image tag to deploy (default: latest)")
    .option("--yes", "Skip confirmation prompts")
    .addHelpText("after", `

Examples:
  Deploy to production with default profile:
    $ npx @quiltdata/benchling-webhook deploy \\
        --quilt-stack-arn "arn:aws:cloudformation:us-east-1:123456789012:stack/QuiltStack/abc123"

  Deploy to dev stage with dev profile:
    $ npx @quiltdata/benchling-webhook deploy \\
        --profile dev --stage dev

  Deploy to prod with custom image tag:
    $ npx @quiltdata/benchling-webhook deploy \\
        --stage prod --image-tag "0.7.0"

For more information: https://github.com/quiltdata/benchling-webhook#deployment
`)
    .action(async (options) => {
        try {
            await deployCommand(options);
        } catch (error) {
            console.error(chalk.red((error as Error).message));
            process.exit(1);
        }
    });

// Setup command (for backward compatibility - setup only, no deploy)
program
    .command("setup")
    .description("Run setup wizard only (without deployment)")
    .option("--profile <name>", "Configuration profile to use (default: default)")
    .option("--inherit-from <name>", "Base profile to inherit from")
    .option("--region <region>", "AWS region")
    .option("--aws-profile <name>", "AWS credentials profile")
    .action(async (options) => {
        try {
            await setupWizardCommand(options);
            process.exit(0);
        } catch (error) {
            console.error(chalk.red((error as Error).message));
            process.exit(1);
        }
    });

// Init command (legacy - redirects to setup wizard)
program
    .command("init")
    .description("Interactive setup wizard (alias for 'setup' command)")
    .action(async (options) => {
        try {
            await initCommand(options);
        } catch (error) {
            console.error(chalk.red((error as Error).message));
            process.exit(1);
        }
    });

// Validate command
program
    .command("validate")
    .description("Validate configuration without deploying")
    .option("--profile <name>", "Configuration profile to validate", "default")
    .option("--verbose", "Show detailed validation information")
    .action(async (options) => {
        try {
            const { XDGConfig } = await import("../lib/xdg-config");
            const xdg = new XDGConfig();
            const profile = options.profile || "default";

            if (!xdg.profileExists(profile)) {
                console.error(chalk.red(`Profile does not exist: ${profile}`));
                console.log();
                console.log(chalk.yellow("To create a profile, run:"));
                console.log(chalk.cyan("  npx @quiltdata/benchling-webhook"));
                process.exit(1);
            }

            const config = xdg.readProfile(profile);
            await validateCommand({ config, profile, verbose: options.verbose });
        } catch (error) {
            console.error(chalk.red((error as Error).message));
            process.exit(1);
        }
    });

// Test command
program
    .command("test")
    .description("Test the deployed webhook endpoint")
    .option("--url <url>", "Webhook URL to test (auto-detected from stack if omitted)")
    .action(async (options) => {
        try {
            await testCommand(options);
        } catch (error) {
            console.error(chalk.red((error as Error).message));
            process.exit(1);
        }
    });

// Manifest command
program
    .command("manifest")
    .description("Generate Benchling app manifest file")
    .option("--output <path>", "Output file path", "app-manifest.yaml")
    .option("--profile <name>", "Configuration profile to use (optional)")
    .option("--catalog <url>", "Catalog URL to use (optional, overrides profile)")
    .action(async (options) => {
        try {
            let catalogUrl = options.catalog;

            // If catalog not provided directly, try to load from profile
            if (!catalogUrl && options.profile) {
                const { XDGConfig } = await import("../lib/xdg-config");
                const xdg = new XDGConfig();

                if (xdg.profileExists(options.profile)) {
                    const config = xdg.readProfile(options.profile);
                    catalogUrl = config.quilt.catalog;
                }
            }

            await manifestCommand({ output: options.output, catalog: catalogUrl });
        } catch (error) {
            console.error(chalk.red((error as Error).message));
            process.exit(1);
        }
    });

// Setup profile command (v0.7.0)
program
    .command("setup-profile <name>")
    .description("Create a new configuration profile with optional inheritance")
    .option("--inherit-from <profile>", "Base profile to inherit from", "default")
    .option("--force", "Overwrite existing profile without prompting")
    .addHelpText("after", `

Examples:
  Create dev profile inheriting from default:
    $ npx @quiltdata/benchling-webhook setup-profile dev

  Create staging profile inheriting from prod:
    $ npx @quiltdata/benchling-webhook setup-profile staging --inherit-from prod

Profile inheritance allows you to:
  - Reuse common settings across environments
  - Override only environment-specific values
  - Maintain a single source of truth for shared configuration

For more information: https://github.com/quiltdata/benchling-webhook#multi-environment-setup
`)
    .action(async (name, options) => {
        try {
            await setupProfileCommand(name, options);
        } catch (error) {
            console.error(chalk.red((error as Error).message));
            process.exit(1);
        }
    });

// Health check command
program
    .command("health-check")
    .description("Check configuration health and secrets sync status")
    .option("--profile <name>", "Configuration profile to check", "default")
    .option("--json", "Output in JSON format")
    .action(async (options) => {
        try {
            await healthCheckCommand(options);
        } catch (error) {
            console.error(chalk.red((error as Error).message));
            process.exit(1);
        }
    });

// Config show command (for Python interop)
program
    .command("config")
    .description("Show configuration for a profile as JSON")
    .option("--profile <name>", "Configuration profile to show", "default")
    .action(async (options) => {
        try {
            await configShowCommand(options);
        } catch (error) {
            console.error(chalk.red((error as Error).message));
            process.exit(1);
        }
    });

<<<<<<< HEAD
// Run setup wizard when no command provided (but not for help/version flags)
=======
// Run install command when no command provided (but not for help/version flags)
>>>>>>> b2535c9d
const args = process.argv.slice(2);
const isHelpOrVersion = args.some(arg => arg === "--help" || arg === "-h" || arg === "--version" || arg === "-v");

if ((!args.length || (args.length > 0 && args[0].startsWith("--") && !isHelpOrVersion))) {
<<<<<<< HEAD
    // Parse options for setup wizard
    const options: { nonInteractive?: boolean; profile?: string; inheritFrom?: string; awsRegion?: string; awsProfile?: string; skipValidation?: boolean } = {};
=======
    // Parse options for install command
    const options: {
        yes?: boolean;
        profile?: string;
        inheritFrom?: string;
        awsRegion?: string;
        awsProfile?: string;
        setupOnly?: boolean;
        skipValidation?: boolean;
    } = {};
>>>>>>> b2535c9d

    for (let i = 0; i < args.length; i++) {
        if (args[i] === "--yes" || args[i] === "-y") {
            options.yes = true;
        } else if (args[i] === "--setup-only") {
            options.setupOnly = true;
        } else if (args[i] === "--profile" && i + 1 < args.length) {
            options.profile = args[i + 1];
            i++;
        } else if (args[i] === "--inherit-from" && i + 1 < args.length) {
            options.inheritFrom = args[i + 1];
            i++;
        } else if (args[i] === "--region" && i + 1 < args.length) {
            options.awsRegion = args[i + 1];
            i++;
        } else if (args[i] === "--aws-profile" && i + 1 < args.length) {
            options.awsProfile = args[i + 1];
            i++;
        } else if (args[i] === "--skip-validation") {
            options.skipValidation = true;
        }
    }

    installCommand(options)
        .then(() => process.exit(0))
        .catch((error) => {
            console.error(chalk.red((error as Error).message));
            process.exit(1);
        });
} else {
    program.parse();
}<|MERGE_RESOLUTION|>--- conflicted
+++ resolved
@@ -10,10 +10,7 @@
 import { setupProfileCommand } from "./commands/setup-profile";
 import { healthCheckCommand } from "./commands/health-check";
 import { configShowCommand } from "./commands/config-show";
-<<<<<<< HEAD
-=======
 import { installCommand } from "./commands/install";
->>>>>>> b2535c9d
 
 // Load package.json for version
 // eslint-disable-next-line @typescript-eslint/no-require-imports
@@ -252,19 +249,11 @@
         }
     });
 
-<<<<<<< HEAD
-// Run setup wizard when no command provided (but not for help/version flags)
-=======
 // Run install command when no command provided (but not for help/version flags)
->>>>>>> b2535c9d
 const args = process.argv.slice(2);
 const isHelpOrVersion = args.some(arg => arg === "--help" || arg === "-h" || arg === "--version" || arg === "-v");
 
 if ((!args.length || (args.length > 0 && args[0].startsWith("--") && !isHelpOrVersion))) {
-<<<<<<< HEAD
-    // Parse options for setup wizard
-    const options: { nonInteractive?: boolean; profile?: string; inheritFrom?: string; awsRegion?: string; awsProfile?: string; skipValidation?: boolean } = {};
-=======
     // Parse options for install command
     const options: {
         yes?: boolean;
@@ -275,7 +264,6 @@
         setupOnly?: boolean;
         skipValidation?: boolean;
     } = {};
->>>>>>> b2535c9d
 
     for (let i = 0; i < args.length; i++) {
         if (args[i] === "--yes" || args[i] === "-y") {
