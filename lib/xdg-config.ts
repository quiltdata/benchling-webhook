--- conflicted
+++ resolved
@@ -90,16 +90,9 @@
      */
     private getDefaultBaseDir(): string {
         const xdgConfigHome = process.env.XDG_CONFIG_HOME;
-<<<<<<< HEAD
-        if (xdgConfigHome && xdgConfigHome.trim().length > 0) {
-            return resolve(xdgConfigHome, "benchling-webhook");
-        }
-
-=======
         if (xdgConfigHome) {
             return resolve(xdgConfigHome, "benchling-webhook");
         }
->>>>>>> 5f6e86a3
         const home = homedir();
         return resolve(home, ".config", "benchling-webhook");
     }
