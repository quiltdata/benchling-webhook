--- conflicted
+++ resolved
@@ -29,32 +29,13 @@
 import { existsSync, mkdirSync, readFileSync, writeFileSync, renameSync, copyFileSync, unlinkSync, readdirSync, rmSync } from "fs";
 import { resolve, join, dirname } from "path";
 import { homedir } from "os";
-<<<<<<< HEAD
-import Ajv from "ajv";
-import addFormats from "ajv-formats";
-import merge from "lodash.merge";
-import {
-    ProfileConfig,
-    DeploymentHistory,
-    DeploymentRecord,
-    ValidationResult,
-    ProfileConfigSchema,
-    DeploymentHistorySchema,
-} from "./types/config";
-import { IConfigStorage } from "./interfaces/config-storage";
-=======
 import { ProfileConfig, DeploymentHistory } from "./types/config";
 import { XDGBase } from "./xdg-base";
->>>>>>> fe337744
 
 /**
  * XDG Configuration Manager (v0.7.0)
  *
-<<<<<<< HEAD
- * Filesystem-based implementation of IConfigStorage.
-=======
  * Filesystem-based implementation extending XDGBase.
->>>>>>> fe337744
  * Manages profile-based configuration with deployment tracking.
  * NO backward compatibility with v0.6.x configuration files.
  *
@@ -79,11 +60,7 @@
  * });
  * ```
  */
-<<<<<<< HEAD
-export class XDGConfig implements IConfigStorage {
-=======
 export class XDGConfig extends XDGBase {
->>>>>>> fe337744
     private readonly baseDir: string;
 
     /**
