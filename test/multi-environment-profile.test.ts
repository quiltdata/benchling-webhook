--- conflicted
+++ resolved
@@ -1,8 +1,4 @@
-<<<<<<< HEAD
-import { MockConfigStorage } from "./mocks";
-=======
 import { XDGTest } from "./helpers/xdg-test";
->>>>>>> fe337744
 import { ProfileConfig } from "../lib/types/config";
 
 /**
@@ -12,13 +8,8 @@
  * Related: Issue #176 - Test Production Deployments
  * Spec: spec/176-test-prod/13-multi-environment-architecture-spec.md
  */
-<<<<<<< HEAD
-describe("MockConfigStorage - Multi-Environment Profile Support", () => {
-    let mockStorage: MockConfigStorage;
-=======
 describe("XDGTest - Multi-Environment Profile Support", () => {
     let mockStorage: XDGTest;
->>>>>>> fe337744
 
     // Helper function to create a valid test config
     const createTestConfig = (overrides: Partial<ProfileConfig> = {}): ProfileConfig => {
@@ -81,11 +72,7 @@
     };
 
     beforeEach(() => {
-<<<<<<< HEAD
-        mockStorage = new MockConfigStorage();
-=======
         mockStorage = new XDGTest();
->>>>>>> fe337744
     });
 
     afterEach(() => {
@@ -339,11 +326,7 @@
             const config = createTestConfig();
 
             // Create a fresh mock storage for this test
-<<<<<<< HEAD
-            const freshStorage = new MockConfigStorage();
-=======
             const freshStorage = new XDGTest();
->>>>>>> fe337744
 
             // Only create default profile
             freshStorage.writeProfile("default", config);
