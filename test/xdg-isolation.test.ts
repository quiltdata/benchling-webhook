/**
 * Test to verify XDG_CONFIG_HOME isolation (Filesystem Integration Test)
 *
 * NOTE: This test intentionally uses the real XDGConfig with temp directories
 * to verify that the XDG_CONFIG_HOME environment variable works correctly.
 *
<<<<<<< HEAD
 * For unit tests, use MockConfigStorage instead.
=======
 * For unit tests, use XDGTest instead.
>>>>>>> fe337744
 */
import { XDGConfig } from "../lib/xdg-config";
import * as fs from "fs";
import * as path from "path";
import * as os from "os";

describe("XDG_CONFIG_HOME Isolation (Filesystem Integration)", () => {
    let originalXdgConfigHome: string | undefined;
    let testTempDir: string;

    beforeEach(() => {
        originalXdgConfigHome = process.env.XDG_CONFIG_HOME;
        testTempDir = fs.mkdtempSync(path.join(os.tmpdir(), "xdg-isolation-test-"));
        process.env.XDG_CONFIG_HOME = testTempDir;
    });

    afterEach(() => {
        if (originalXdgConfigHome) {
            process.env.XDG_CONFIG_HOME = originalXdgConfigHome;
        } else {
            delete process.env.XDG_CONFIG_HOME;
        }
        if (fs.existsSync(testTempDir)) {
            fs.rmSync(testTempDir, { recursive: true, force: true });
        }
    });

    test("XDGConfig respects XDG_CONFIG_HOME environment variable", () => {
        const xdg = new XDGConfig();
        const expectedBaseDir = path.join(testTempDir, "benchling-webhook");

        // Access private property for testing
        const actualBaseDir = (xdg as any).baseDir;

        expect(actualBaseDir).toBe(expectedBaseDir);
        expect(actualBaseDir).toContain(os.tmpdir());
        expect(actualBaseDir).not.toContain(os.homedir());
    });

    test("XDGConfig without XDG_CONFIG_HOME uses home directory", () => {
        delete process.env.XDG_CONFIG_HOME;

        const xdg = new XDGConfig();
        const expectedBaseDir = path.join(os.homedir(), ".config", "benchling-webhook");
        const actualBaseDir = (xdg as any).baseDir;

        expect(actualBaseDir).toBe(expectedBaseDir);
        expect(actualBaseDir).toContain(os.homedir());
    });

    test("Tests write to temp directory, not real config", () => {
        const xdg = new XDGConfig();

        // Write a test config
        const testConfig = {
            benchling: {
                tenant: "test-isolation",
                clientId: "test-client",
                clientSecret: "test-secret",
                appDefinitionId: "test-app",
            },
            quilt: {
                stackArn: "arn:aws:cloudformation:us-east-1:123456789012:stack/test/abc",
                catalog: "test.example.com",
                database: "test_db",
                queueUrl: "https://sqs.us-east-1.amazonaws.com/123456789012/test-queue",
                region: "us-east-1",
            },
            packages: {
                bucket: "test-packages-bucket",
                prefix: "test",
                metadataKey: "test_id",
            },
            deployment: {
                region: "us-east-1",
                imageTag: "test",
            },
            _metadata: {
                version: "0.7.2",
                createdAt: new Date().toISOString(),
                updatedAt: new Date().toISOString(),
                source: "cli" as const,
            },
        };

        xdg.writeProfile("default", testConfig);

        // Verify it wrote to temp dir
        const configPath = path.join(testTempDir, "benchling-webhook", "default", "config.json");
        expect(fs.existsSync(configPath)).toBe(true);

        // Verify it did NOT write to real home directory
        const realConfigPath = path.join(os.homedir(), ".config", "benchling-webhook", "default", "config.json");
        // If real config exists, verify it wasn't modified by checking content
        if (fs.existsSync(realConfigPath)) {
            const realConfigContent = JSON.parse(fs.readFileSync(realConfigPath, "utf-8"));
            expect(realConfigContent.benchling.tenant).not.toBe("test-isolation");
        }
    });
});<|MERGE_RESOLUTION|>--- conflicted
+++ resolved
@@ -4,11 +4,7 @@
  * NOTE: This test intentionally uses the real XDGConfig with temp directories
  * to verify that the XDG_CONFIG_HOME environment variable works correctly.
  *
-<<<<<<< HEAD
- * For unit tests, use MockConfigStorage instead.
-=======
  * For unit tests, use XDGTest instead.
->>>>>>> fe337744
  */
 import { XDGConfig } from "../lib/xdg-config";
 import * as fs from "fs";
