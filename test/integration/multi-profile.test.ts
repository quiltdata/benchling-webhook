--- conflicted
+++ resolved
@@ -2,18 +2,10 @@
  * Integration tests for Multi-Profile Setup (v0.7.0)
  *
  * Tests complete workflow with multiple profiles and deployment tracking.
- * Uses explicit baseDir for XDGConfig to isolate tests from real config.
  */
 
 import { XDGTest } from "../helpers/xdg-test";
 import { ProfileConfig, DeploymentRecord } from "../../lib/types/config";
-<<<<<<< HEAD
-import { createMockConfig, createDevConfig, createProdConfig } from "../helpers/test-config";
-import { mkdirSync, existsSync, rmSync } from "fs";
-import { tmpdir } from "os";
-import { join } from "path";
-=======
->>>>>>> e5563850
 
 describe("Multi-Profile Integration", () => {
     let mockStorage: XDGTest;
