--- conflicted
+++ resolved
@@ -7,13 +7,6 @@
 
 import { XDGTest } from "../helpers/xdg-test";
 import { ProfileConfig, DeploymentRecord } from "../../lib/types/config";
-<<<<<<< HEAD
-import { createMockConfig, createDevConfig, createProdConfig } from "../helpers/test-config";
-import { mkdirSync, existsSync, rmSync } from "fs";
-import { tmpdir } from "os";
-import { join } from "path";
-=======
->>>>>>> b2535c9d
 
 describe("Multi-Profile Integration", () => {
     let mockStorage: XDGTest;
