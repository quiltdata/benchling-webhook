manifestVersion: 1
info:
  name: quilt-docker
  description: Packaging Benchling Notebooks as Quilt packages
<<<<<<< HEAD
  version: 0.7.4
=======
  version: 0.7.7
>>>>>>> e5563850
features:
  - name: Quilt Connector
    id: quilt_entry
    type: CANVAS
subscriptions:
  deliveryMethod: WEBHOOK
  # `app` events  go to /lifecycle
  # `canvas` events go to /canvas (including interaction?)
  # All other events go to /event
  messages:
    - type: v2.canvas.userInteracted
    - type: v2.canvas.created # user clicks 'Create'
    - type: v2.entry.created # new notebook created
    - type: v2.entry.updated.fields
#  - type: v2.entity.registered<|MERGE_RESOLUTION|>--- conflicted
+++ resolved
@@ -2,11 +2,7 @@
 info:
   name: quilt-docker
   description: Packaging Benchling Notebooks as Quilt packages
-<<<<<<< HEAD
-  version: 0.7.4
-=======
   version: 0.7.7
->>>>>>> e5563850
 features:
   - name: Quilt Connector
     id: quilt_entry
