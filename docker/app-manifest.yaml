manifestVersion: 1
info:
  name: quilt-docker
  description: Packaging Benchling Notebooks as Quilt packages
<<<<<<< HEAD
  version: 1.0.0
=======
  version: 0.7.8
>>>>>>> b2535c9d
features:
  - name: Quilt Connector
    id: quilt_entry
    type: CANVAS
subscriptions:
  deliveryMethod: WEBHOOK
  # `app` events  go to /lifecycle
  # `canvas` events go to /canvas (including interaction?)
  # All other events go to /event
  messages:
    - type: v2.canvas.userInteracted
    - type: v2.canvas.created # user clicks 'Create'
    - type: v2.entry.created # new notebook created
    - type: v2.entry.updated.fields
#  - type: v2.entity.registered<|MERGE_RESOLUTION|>--- conflicted
+++ resolved
@@ -2,11 +2,7 @@
 info:
   name: quilt-docker
   description: Packaging Benchling Notebooks as Quilt packages
-<<<<<<< HEAD
-  version: 1.0.0
-=======
   version: 0.7.8
->>>>>>> b2535c9d
 features:
   - name: Quilt Connector
     id: quilt_entry
