"""Test environment variable naming consistency between CDK and Flask config.

This test file specifically validates that the environment variable names
used in config.py match what the CDK stack provides.
"""

import re
from pathlib import Path

import pytest

from src.config import get_config


<<<<<<< HEAD
class TestConfigWithSecretsOnlyMode:
    """Test Config with secrets-only mode (mocked AWS)."""

    def test_config_with_mocked_resolver(self, mock_config_resolver):
        """Test Config initialization with mocked ConfigResolver.

        This tests the SAME code path as production (secrets-only mode)
        but with mocked AWS responses. No individual environment variables needed.
        """
        config = get_config()

        # Verify all configuration was resolved from mocked AWS
        assert config.aws_region == "us-east-1"
        assert config.quilt_catalog == "test.quiltdata.com"
        assert config.quilt_database == "test_database"
        assert config.s3_bucket_name == "test-bucket"
        assert config.queue_url == "https://sqs.us-east-1.amazonaws.com/123456789012/test-queue"
        assert config.s3_prefix == "benchling"
        assert config.package_key == "experiment_id"
        assert config.benchling_tenant == "test-tenant"
        assert config.benchling_client_id == "test-client-id"
        assert config.benchling_client_secret == "test-client-secret"
        assert config.benchling_app_definition_id == "test-app-id"
        assert config.enable_webhook_verification is True
        assert config.log_level == "INFO"
        assert config.flask_env == "production"

    def test_config_fails_without_environment_variables(self, monkeypatch):
        """Test that Config raises error when required env vars are missing.

        v1.0.0+: QuiltStackARN is no longer used. Config needs explicit service parameters
        or BenchlingSecret for backward compatibility during transition.
        """
        # isolate_environment fixture already clears all env vars
        with pytest.raises(
            ValueError,
            match="Missing required environment variables",
        ):
            get_config()


def test_cdk_environment_variables_match_config():
    """
    Test that the CDK stack's Fargate service provides all required env vars.

    This cross-checks the TypeScript CDK code against the Python config to
    ensure they stay in sync.

    v1.0.0+: Services resolved at deployment time and passed as explicit env vars.
    QuiltStackARN no longer used at runtime (removed from container environment).
    """
    # Navigate from docker/tests up two levels to project root, then to lib
    test_dir = Path(__file__).parent  # docker/tests
    docker_dir = test_dir.parent  # docker
    project_root = docker_dir.parent  # project root
    fargate_service_path = project_root / "lib" / "fargate-service.ts"

    if not fargate_service_path.exists():
        # Skip if CDK files aren't available (e.g., in docker-only context)
        return

    fargate_content = fargate_service_path.read_text()

    # v1.0.0+: Explicit service parameters (no QuiltStackARN)
    required_service_vars = [
        "PACKAGER_SQS_URL",
        "ATHENA_USER_DATABASE",
        "QUILT_WEB_HOST",
        "ICEBERG_DATABASE",
    ]

    # Check that service vars are present in CDK
    missing_service_vars = []
    for var in required_service_vars:
        # Match patterns like: VAR:, "VAR":, 'VAR':, or environmentVars.VAR
        if (
            f"{var}:" not in fargate_content
            and f'"{var}":' not in fargate_content
            and f"'{var}':" not in fargate_content
            and f"environmentVars.{var}" not in fargate_content
        ):
            missing_service_vars.append(var)

    assert not missing_service_vars, (
        f"CDK Fargate service missing v1.0.0 service environment variables: {missing_service_vars}\n"
        f"These variables are REQUIRED for v1.0.0+ (explicit service resolution)"
    )

    # Legacy variable for backward compatibility during transition
    legacy_compat_vars = [
        "BenchlingSecret",  # Kept temporarily for compatibility
    ]

    # Check that compatibility vars are present
    missing_compat_vars = []
    for var in legacy_compat_vars:
        if (
            f"{var}:" not in fargate_content
            and f'"{var}":' not in fargate_content
            and f"'{var}':" not in fargate_content
            and f"environmentVars.{var}" not in fargate_content
        ):
            missing_compat_vars.append(var)

    assert not missing_compat_vars, (
        f"CDK Fargate service missing compatibility environment variables: {missing_compat_vars}\n"
        f"These variables are kept for backward compatibility"
    )

    # Additional environment variables set by CDK (but NOT read by config.py)
    # These are set for Flask/application runtime, not for config resolution
    cdk_runtime_vars = [
        "AWS_REGION",
        "AWS_DEFAULT_REGION",
        "FLASK_ENV",
        "LOG_LEVEL",
        "ENABLE_WEBHOOK_VERIFICATION",
        "BENCHLING_WEBHOOK_VERSION",
    ]

    # Check that runtime vars are present in CDK
    missing_runtime_vars = []
    for var in cdk_runtime_vars:
        if (
            f"{var}:" not in fargate_content
            and f'"{var}":' not in fargate_content
            and f"'{var}':" not in fargate_content
            and f"environmentVars.{var}" not in fargate_content
        ):
            missing_runtime_vars.append(var)

    assert not missing_runtime_vars, (
        f"CDK Fargate service missing runtime environment variables: {missing_runtime_vars}\n"
        f"These variables are set by CDK for Flask runtime (not used by config.py)"
    )

    # Verify removed variables are NOT present (breaking changes in v1.0.0)
    removed_vars = [
        "QuiltStackARN",  # Removed in v1.0.0 - no longer passed to container
    ]

    found_removed_vars = []
    for var in removed_vars:
        # Check if these appear as environment variable assignments
        if (
            f'"{var}"' in fargate_content
            or f"'{var}'" in fargate_content
            or f"environmentVars.{var}" in fargate_content
        ):
            # Additional check: make sure it's actually being assigned, not just in a comment
            if f"environmentVars.{var} =" in fargate_content or f'"{var}":' in fargate_content:
                found_removed_vars.append(var)

    assert not found_removed_vars, (
        f"CDK Fargate service should NOT contain removed v1.0.0 environment variables: {found_removed_vars}\n"
        f"These variables were removed as breaking changes in v1.0.0"
    )

    # Verify old variable names are NOT present
    old_var_names = [
        "QUEUE_URL",
        "QUEUE_ARN",
        "QUILT_USER_BUCKET",
        "PKG_PREFIX",
        "PKG_KEY",
        "QUILT_CATALOG",
        "QUILT_DATABASE",
    ]

    found_old_vars = []
    for var in old_var_names:
        # More strict matching - they should NOT appear as env var assignments
        if (
            f'"{var}"' in fargate_content
            or f"'{var}'" in fargate_content
            or f"environmentVars.{var}" in fargate_content
        ):
            found_old_vars.append(var)

    assert not found_old_vars, (
        f"CDK Fargate service should NOT contain old variable names: {found_old_vars}\n"
        f"These have been replaced with new v1.0.0 naming conventions"
=======
def test_environment_variable_names_are_documented():
    """
    Test that config.py only reads QuiltStackARN and BenchlingSecret.

    This ensures secrets-only mode is properly implemented with just 2 env vars.
    """
    config_path = Path(__file__).parent.parent / "src" / "config.py"
    config_content = config_path.read_text()

    # Extract all os.getenv() calls from config.py
    env_var_pattern = r'os\.getenv\("([^"]+)"'
    actual_env_vars = set(re.findall(env_var_pattern, config_content))

    # Expected environment variable names (secrets-only mode)
    # Config.py now ONLY reads QuiltStackARN and BenchlingSecret
    # All other configuration is resolved from AWS CloudFormation and Secrets Manager
    expected_env_vars = {
        "QuiltStackARN",  # CloudFormation stack ARN
        "BenchlingSecret",  # Secrets Manager secret name
        "BENCHLING_TEST_MODE",  # Optional: disable webhook verification for local tests
    }

    # Verify all expected variables are present
    assert expected_env_vars == actual_env_vars, (
        f"Environment variable mismatch!\n"
        f"Expected: {sorted(expected_env_vars)}\n"
        f"Actual: {sorted(actual_env_vars)}\n"
        f"Missing: {sorted(expected_env_vars - actual_env_vars)}\n"
        f"Extra: {sorted(actual_env_vars - expected_env_vars)}"
>>>>>>> b2535c9d
    )<|MERGE_RESOLUTION|>--- conflicted
+++ resolved
@@ -12,190 +12,6 @@
 from src.config import get_config
 
 
-<<<<<<< HEAD
-class TestConfigWithSecretsOnlyMode:
-    """Test Config with secrets-only mode (mocked AWS)."""
-
-    def test_config_with_mocked_resolver(self, mock_config_resolver):
-        """Test Config initialization with mocked ConfigResolver.
-
-        This tests the SAME code path as production (secrets-only mode)
-        but with mocked AWS responses. No individual environment variables needed.
-        """
-        config = get_config()
-
-        # Verify all configuration was resolved from mocked AWS
-        assert config.aws_region == "us-east-1"
-        assert config.quilt_catalog == "test.quiltdata.com"
-        assert config.quilt_database == "test_database"
-        assert config.s3_bucket_name == "test-bucket"
-        assert config.queue_url == "https://sqs.us-east-1.amazonaws.com/123456789012/test-queue"
-        assert config.s3_prefix == "benchling"
-        assert config.package_key == "experiment_id"
-        assert config.benchling_tenant == "test-tenant"
-        assert config.benchling_client_id == "test-client-id"
-        assert config.benchling_client_secret == "test-client-secret"
-        assert config.benchling_app_definition_id == "test-app-id"
-        assert config.enable_webhook_verification is True
-        assert config.log_level == "INFO"
-        assert config.flask_env == "production"
-
-    def test_config_fails_without_environment_variables(self, monkeypatch):
-        """Test that Config raises error when required env vars are missing.
-
-        v1.0.0+: QuiltStackARN is no longer used. Config needs explicit service parameters
-        or BenchlingSecret for backward compatibility during transition.
-        """
-        # isolate_environment fixture already clears all env vars
-        with pytest.raises(
-            ValueError,
-            match="Missing required environment variables",
-        ):
-            get_config()
-
-
-def test_cdk_environment_variables_match_config():
-    """
-    Test that the CDK stack's Fargate service provides all required env vars.
-
-    This cross-checks the TypeScript CDK code against the Python config to
-    ensure they stay in sync.
-
-    v1.0.0+: Services resolved at deployment time and passed as explicit env vars.
-    QuiltStackARN no longer used at runtime (removed from container environment).
-    """
-    # Navigate from docker/tests up two levels to project root, then to lib
-    test_dir = Path(__file__).parent  # docker/tests
-    docker_dir = test_dir.parent  # docker
-    project_root = docker_dir.parent  # project root
-    fargate_service_path = project_root / "lib" / "fargate-service.ts"
-
-    if not fargate_service_path.exists():
-        # Skip if CDK files aren't available (e.g., in docker-only context)
-        return
-
-    fargate_content = fargate_service_path.read_text()
-
-    # v1.0.0+: Explicit service parameters (no QuiltStackARN)
-    required_service_vars = [
-        "PACKAGER_SQS_URL",
-        "ATHENA_USER_DATABASE",
-        "QUILT_WEB_HOST",
-        "ICEBERG_DATABASE",
-    ]
-
-    # Check that service vars are present in CDK
-    missing_service_vars = []
-    for var in required_service_vars:
-        # Match patterns like: VAR:, "VAR":, 'VAR':, or environmentVars.VAR
-        if (
-            f"{var}:" not in fargate_content
-            and f'"{var}":' not in fargate_content
-            and f"'{var}':" not in fargate_content
-            and f"environmentVars.{var}" not in fargate_content
-        ):
-            missing_service_vars.append(var)
-
-    assert not missing_service_vars, (
-        f"CDK Fargate service missing v1.0.0 service environment variables: {missing_service_vars}\n"
-        f"These variables are REQUIRED for v1.0.0+ (explicit service resolution)"
-    )
-
-    # Legacy variable for backward compatibility during transition
-    legacy_compat_vars = [
-        "BenchlingSecret",  # Kept temporarily for compatibility
-    ]
-
-    # Check that compatibility vars are present
-    missing_compat_vars = []
-    for var in legacy_compat_vars:
-        if (
-            f"{var}:" not in fargate_content
-            and f'"{var}":' not in fargate_content
-            and f"'{var}':" not in fargate_content
-            and f"environmentVars.{var}" not in fargate_content
-        ):
-            missing_compat_vars.append(var)
-
-    assert not missing_compat_vars, (
-        f"CDK Fargate service missing compatibility environment variables: {missing_compat_vars}\n"
-        f"These variables are kept for backward compatibility"
-    )
-
-    # Additional environment variables set by CDK (but NOT read by config.py)
-    # These are set for Flask/application runtime, not for config resolution
-    cdk_runtime_vars = [
-        "AWS_REGION",
-        "AWS_DEFAULT_REGION",
-        "FLASK_ENV",
-        "LOG_LEVEL",
-        "ENABLE_WEBHOOK_VERIFICATION",
-        "BENCHLING_WEBHOOK_VERSION",
-    ]
-
-    # Check that runtime vars are present in CDK
-    missing_runtime_vars = []
-    for var in cdk_runtime_vars:
-        if (
-            f"{var}:" not in fargate_content
-            and f'"{var}":' not in fargate_content
-            and f"'{var}':" not in fargate_content
-            and f"environmentVars.{var}" not in fargate_content
-        ):
-            missing_runtime_vars.append(var)
-
-    assert not missing_runtime_vars, (
-        f"CDK Fargate service missing runtime environment variables: {missing_runtime_vars}\n"
-        f"These variables are set by CDK for Flask runtime (not used by config.py)"
-    )
-
-    # Verify removed variables are NOT present (breaking changes in v1.0.0)
-    removed_vars = [
-        "QuiltStackARN",  # Removed in v1.0.0 - no longer passed to container
-    ]
-
-    found_removed_vars = []
-    for var in removed_vars:
-        # Check if these appear as environment variable assignments
-        if (
-            f'"{var}"' in fargate_content
-            or f"'{var}'" in fargate_content
-            or f"environmentVars.{var}" in fargate_content
-        ):
-            # Additional check: make sure it's actually being assigned, not just in a comment
-            if f"environmentVars.{var} =" in fargate_content or f'"{var}":' in fargate_content:
-                found_removed_vars.append(var)
-
-    assert not found_removed_vars, (
-        f"CDK Fargate service should NOT contain removed v1.0.0 environment variables: {found_removed_vars}\n"
-        f"These variables were removed as breaking changes in v1.0.0"
-    )
-
-    # Verify old variable names are NOT present
-    old_var_names = [
-        "QUEUE_URL",
-        "QUEUE_ARN",
-        "QUILT_USER_BUCKET",
-        "PKG_PREFIX",
-        "PKG_KEY",
-        "QUILT_CATALOG",
-        "QUILT_DATABASE",
-    ]
-
-    found_old_vars = []
-    for var in old_var_names:
-        # More strict matching - they should NOT appear as env var assignments
-        if (
-            f'"{var}"' in fargate_content
-            or f"'{var}'" in fargate_content
-            or f"environmentVars.{var}" in fargate_content
-        ):
-            found_old_vars.append(var)
-
-    assert not found_old_vars, (
-        f"CDK Fargate service should NOT contain old variable names: {found_old_vars}\n"
-        f"These have been replaced with new v1.0.0 naming conventions"
-=======
 def test_environment_variable_names_are_documented():
     """
     Test that config.py only reads QuiltStackARN and BenchlingSecret.
@@ -225,5 +41,4 @@
         f"Actual: {sorted(actual_env_vars)}\n"
         f"Missing: {sorted(expected_env_vars - actual_env_vars)}\n"
         f"Extra: {sorted(actual_env_vars - expected_env_vars)}"
->>>>>>> b2535c9d
     )