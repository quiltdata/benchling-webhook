--- conflicted
+++ resolved
@@ -87,21 +87,13 @@
         assert data["status"] == "ready"
         assert data["orchestration"] == "python"
 
-    def test_readiness_probe_failure(self):
-        """Test readiness probe failure when config fails."""
-        # Create app with failing config
+    def test_readiness_probe_failure(self, client):
+        """Test readiness probe failure."""
+        # Create app without mocking EntryPackager to simulate failure
         with patch("src.app.get_config") as mock_get_config:
             mock_get_config.side_effect = Exception("Config failed")
-            app = create_app()
-            app.config["TESTING"] = True
-            client = app.test_client()
-
-            # Readiness probe should fail
-            response = client.get("/health/ready")
-            assert response.status_code == 503
-            data = json.loads(response.data)
-            assert data["status"] == "not ready"
-            assert "Config failed" in data["error"]
+            with pytest.raises(Exception):
+                create_app()
 
     def test_webhook_endpoint_success(self, client, mock_entry_packager):
         """Test webhook endpoint with valid payload."""
@@ -407,12 +399,4 @@
 
             data = json.loads(response.data)
             assert data["status"] == "unhealthy"
-<<<<<<< HEAD
-            assert data["mode"] == "not_configured"
-            assert data["source"] == "missing_environment_variables"
-            assert data["secrets_valid"] is False
-            assert data["tenant_configured"] is False
-            assert data["quilt_stack_configured"] is False
-=======
-            assert "Missing required environment variables" in data["error"]
->>>>>>> e5563850
+            assert "Missing required environment variables" in data["error"]