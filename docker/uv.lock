--- conflicted
+++ resolved
@@ -84,11 +84,7 @@
 
 [[package]]
 name = "benchling-quilt-integration"
-<<<<<<< HEAD
-version = "0.7.4"
-=======
 version = "0.7.7"
->>>>>>> e5563850
 source = { editable = "." }
 dependencies = [
     { name = "benchling-sdk" },
