--- conflicted
+++ resolved
@@ -84,11 +84,7 @@
 
 [[package]]
 name = "benchling-quilt-integration"
-<<<<<<< HEAD
-version = "1.0.0"
-=======
 version = "0.7.8"
->>>>>>> b2535c9d
 source = { editable = "." }
 dependencies = [
     { name = "benchling-sdk" },
