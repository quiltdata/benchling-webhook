--- conflicted
+++ resolved
@@ -84,11 +84,7 @@
 
 [[package]]
 name = "benchling-quilt-integration"
-<<<<<<< HEAD
 version = "0.7.2"
-=======
-version = "0.7.1"
->>>>>>> a5d13c99
 source = { editable = "." }
 dependencies = [
     { name = "benchling-sdk" },
