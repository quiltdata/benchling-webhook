--- conflicted
+++ resolved
@@ -84,11 +84,7 @@
 
 [[package]]
 name = "benchling-quilt-integration"
-<<<<<<< HEAD
 version = "0.6.1"
-=======
-version = "0.6.2"
->>>>>>> db84b708
 source = { editable = "." }
 dependencies = [
     { name = "benchling-sdk" },
