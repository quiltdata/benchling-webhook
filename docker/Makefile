# Benchling-Quilt Integration Makefile

# Configuration is now managed via XDG (~/.config/benchling-webhook/{profile}/)
# with unified config.json and deployments.json per profile (v0.7.0)

# Include deployment targets
include make.deploy

# XDG configuration directory and profile (v0.7.0)
XDG_CONFIG ?= $(HOME)/.config/benchling-webhook
PROFILE ?= dev
PROFILE_DIR = $(XDG_CONFIG)/$(PROFILE)

# Default log level
LOG_LEVEL ?= INFO

# Port configuration
PORT_LOCAL := 5001
PORT_DOCKER_DEV := 5002
PORT_DOCKER_PROD := 5003

.PHONY: help build test clean install lint ngrok kill \
        check-xdg check-ngrok run-local run-local-verbose run-dev run run-local-ngrok run-ecr \
        test test-unit test-integration test-dev test-docker-prod test-deployed-dev test-deployed-dev-direct test-deployed-prod test-ecr test-local test-benchling test-query \
        health-local health-dev health logs-dev logs

# Default target
help:
	@echo "Benchling Integration Service - Development Commands"
	@echo ""
	@echo "Setup:"
	@echo "  check-xdg             - Verify XDG config exists (~/.config/benchling-webhook/default/config.json)"
	@echo "  check-ngrok           - Verify ngrok is configured (auto-adds authtoken if needed)"
	@echo "  install               - Install dependencies with uv"
	@echo ""
	@echo "Development Servers:"
	@echo "  run / run-dev         - Docker dev with hot-reload (needs AWS, port $(PORT_DOCKER_DEV))"
	@echo "  run-ngrok             - Docker dev + ngrok tunnel (port $(PORT_DOCKER_DEV))"
	@echo "  run-local             - Local Flask with mocked AWS (port $(PORT_LOCAL))"
	@echo "  run-local-verbose     - Local Flask with debug logging (port $(PORT_LOCAL))"
	@echo "  run-local-ngrok       - Local server + ngrok tunnel (port $(PORT_LOCAL))"
	@echo "  run-ecr               - Pull and run image from ECR (port $(PORT_DOCKER_PROD))"
	@echo ""
	@echo "Testing:"
	@echo "  test                  - Run all tests (unit + integration + docker)"
	@echo "  test-unit             - Run unit tests (pytest)"
	@echo "  test-local            - Test webhooks with auto-managed local server"
	@echo "  test-dev              - Test webhooks against docker dev (port $(PORT_DOCKER_DEV))"
	@echo "  test-docker-prod      - Test local docker prod container (port $(PORT_DOCKER_PROD))"
	@echo "  test-deployed-dev     - Test dev stack via API Gateway (auto-deploys if needed)"
	@echo "  test-deployed-prod    - Test prod stack via API Gateway endpoint"
	@echo "  test-ecr              - Test webhooks against ECR image (port $(PORT_DOCKER_PROD))"
	@echo "  test-benchling        - Test Benchling OAuth credentials"
	@echo "  test-query            - Test Quilt package query (defaults to BENCHLING_TEST_ENTRY)"
	@echo "  test-integration      - Full integration tests (requires real Benchling creds)"
	@echo "  lint                  - Auto-fix code formatting"
	@echo ""
	@echo "Health & Monitoring:"
	@echo "  health                - Check docker prod health (port $(PORT_DOCKER_PROD))"
	@echo "  health-local          - Check local server health (port $(PORT_LOCAL))"
	@echo "  health-dev            - Check docker dev health (port $(PORT_DOCKER_DEV))"
	@echo "  logs                  - Show docker prod logs"
	@echo "  logs-dev              - Show docker dev logs"
	@echo ""
	@echo "Deployment:"
	@echo "  build                 - Build Docker image (local development)"
	@echo "  deploy-help           - Show detailed deployment and Docker commands (see make.deploy)"
	@echo "  push-local            - Push with arch in image name (auto-creates ECR repo)"
	@echo "  push-ci               - Push with generic image name (auto-creates ECR repo)"
	@echo "  docker-build-local    - Build Docker image locally without pushing"
	@echo "  Add DRY_RUN=1 for dry run: make push-local DRY_RUN=1"
	@echo ""
	@echo "Infrastructure:"
	@echo "  ngrok                 - Expose server via ngrok (auto-cleanup, use PORT=5002 SLEEP=10)"
	@echo ""
	@echo "Maintenance:"
	@echo "  clean                 - Remove containers and images"
	@echo "  docker-clean          - Deep clean Docker (fixes run-dev issues)"
	@echo "  kill                  - Stop Docker containers and kill local processes"
	@echo ""
	@echo "Environment Variables (v0.7.0):"
	@echo "  PROFILE               - Configuration profile to use (default: dev)"
	@echo "  SKIP_AUTO_DEPLOY      - Skip auto-deployment in test-deployed-dev"
	@echo ""
	@echo "Examples:"
	@echo "  make test-local                - Test with dev profile (default)"
	@echo "  make test-local PROFILE=sales  - Test with sales profile"
	@echo "  make run-local PROFILE=prod    - Run local server with prod profile"

# Setup

# Verify XDG config exists (v0.7.0: check for profile-based config)
check-xdg:
	@if [ ! -f $(PROFILE_DIR)/config.json ]; then \
		echo "❌ Profile '$(PROFILE)' config not found at $(PROFILE_DIR)/config.json"; \
		echo "   Run: npm run setup"; \
		exit 1; \
	fi

# Verify ngrok is configured (add authtoken if needed)
check-ngrok:
	@if ! ngrok config check >/dev/null 2>&1; then \
		if [ -z "$(NGROK_AUTHTOKEN)" ]; then \
			echo "Error: ngrok not configured and NGROK_AUTHTOKEN not set"; \
			echo "Get authtoken: https://dashboard.ngrok.com/get-started/your-authtoken"; \
			exit 1; \
		fi; \
		ngrok config add-authtoken $(NGROK_AUTHTOKEN); \
		echo "✅ Configured ngrok with authtoken"; \
	fi

# Install dependencies
install:
	uv sync --all-extras

# Test Benchling OAuth credentials from AWS Secrets Manager
test-benchling: check-xdg
	uv run python scripts/test_benchling.py

# Test Quilt package query via Athena database
test-query: check-xdg
	uv run python scripts/test_query.py

# Run Servers

# Docker development server with hot-reload (requires AWS credentials)
run: build check-xdg
	@echo "Starting dev server with hot-reload..."
	@echo "💡 If you encounter issues, run 'make docker-clean' first"
	docker-compose --profile dev up app-dev

# Alias for run (for consistency with test-dev)
run-dev: run

run-ngrok:
	@make run &
	@make ngrok PORT=$(PORT_DOCKER_DEV) SLEEP=10

# Docker production server (requires AWS credentials) - DEFAULT
run-prod: build check-xdg
	docker-compose up -d
	@echo "Waiting for application to start..."
	@sleep 10
	@make health-prod

# Local Flask server with mocked AWS (no credentials needed)
run-local: check-xdg
	uv run python scripts/run_local.py --profile $(PROFILE)

# Local Flask server with verbose logging
run-local-verbose: check-xdg
	uv run python scripts/run_local.py --verbose --profile $(PROFILE)

# Local server + ngrok tunnel
run-local-ngrok: check-xdg
	@echo "Starting local server and ngrok tunnel..."
	@echo "Press Ctrl+C to stop both ngrok and server"
	@make run-local-verbose &
	@make ngrok

# Run ECR image locally (assumes image exists in ECR)
run-ecr: check-xdg docker-ecr-login
	@echo "Pulling latest image from ECR..."
	@AWS_ACCOUNT_ID=$$(aws sts get-caller-identity --query Account --output text 2>/dev/null) || \
		{ echo "❌ Failed to get AWS account ID - check AWS credentials"; exit 1; }; \
	ECR_IMAGE=$$AWS_ACCOUNT_ID.dkr.ecr.$(AWS_REGION).amazonaws.com/quiltdata/benchling-$(ARCH):latest; \
	echo "Image: $$ECR_IMAGE"; \
	docker pull $$ECR_IMAGE; \
	echo "Starting container from ECR image..."; \
	docker run -d --name benchling-ecr-test \
		-p $(PORT_DOCKER_PROD):5000 \
		-v ~/.aws:/home/appuser/.aws:ro \
		$$ECR_IMAGE; \
	echo "✅ Container started on port $(PORT_DOCKER_PROD)"; \
	echo "💡 Stop with: docker stop benchling-ecr-test && docker rm benchling-ecr-test"

# Testing

# Run standlaone tests
test: lint test-unit test-integration

# Run all tests (requires dev server)
test-all: lint test-unit test-dev test-integration

# Run unit tests with pytest
test-unit:
	uv run pytest -v

# Run integration tests with execution monitoring (requires real Benchling credentials)
test-integration: test-benchling
	@echo "Stopping any running containers..."
	@docker-compose down 2>/dev/null || true
	@echo "Starting dev for integration tests..."
	@ENABLE_WEBHOOK_VERIFICATION=false docker-compose --profile dev up -d app-dev
	@if [ -z "$(BENCHLING_TEST_ENTRY)" ]; then \
		echo "Error: BENCHLING_TEST_ENTRY not set"; \
		echo "Set it in XDG config or as environment variable (e.g., BENCHLING_TEST_ENTRY=etr_fZ9XzOQV)"; \
		exit 1; \
	fi
	@echo "Running integration tests against http://localhost:$(PORT_DOCKER_DEV)..."
	@uv run python scripts/test_integration.py \
		--url http://localhost:$(PORT_DOCKER_DEV) \
		--entry-id $(BENCHLING_TEST_ENTRY) \
		--wait-for-health

# Test webhooks against local dev server (auto-starts and stops server)
# Uses dev profile by default, errors if profile doesn't exist
<<<<<<< HEAD
test-local: check-xdg
=======
test-local: check-xdg kill
>>>>>>> b2535c9d
	@echo "Running local server tests (profile: $(PROFILE))..."
	uv run python scripts/run_local.py --test --profile $(PROFILE)

# Test webhooks against docker dev server (requires server running)
test-dev:
	@if ! curl -s http://localhost:$(PORT_DOCKER_DEV)/health >/dev/null 2>&1; then \
		echo "❌ Dev server not running on port $(PORT_DOCKER_DEV)"; \
		echo "Start it first with: make run-dev (or make run)"; \
		exit 1; \
	fi
	@echo "Testing webhooks against http://localhost:$(PORT_DOCKER_DEV)"
	uv run python scripts/test_webhook.py http://localhost:$(PORT_DOCKER_DEV)

# Test webhooks against local docker production container (auto-starts if not running)
test-docker-prod: run-prod health-prod
	@echo "Running webhook tests against http://localhost:$(PORT_DOCKER_PROD)"
	uv run python scripts/test_webhook.py http://localhost:$(PORT_DOCKER_PROD)

# Test ECR image (auto-starts, tests, and cleans up)
test-ecr: check-xdg
	@echo "🧹 Cleaning up any existing ECR test container..."
	@docker stop benchling-ecr-test 2>/dev/null || true
	@docker rm benchling-ecr-test 2>/dev/null || true
	@echo "📦 Starting fresh ECR container..."
	@$(MAKE) run-ecr
	@sleep 5
	@echo "Waiting for ECR container to be healthy..."
	@for i in 1 2 3 4 5 6 7 8 9 10; do \
		if curl -s http://localhost:$(PORT_DOCKER_PROD)/health >/dev/null 2>&1; then \
			echo "✅ Container is healthy"; \
			break; \
		fi; \
		echo "Waiting for health check ($$i/10)..."; \
		sleep 3; \
	done
	@echo "Running tests against ECR image at http://localhost:$(PORT_DOCKER_PROD)"
	@uv run python scripts/test_webhook.py http://localhost:$(PORT_DOCKER_PROD) || \
		(echo "❌ Tests failed, cleaning up..."; docker stop benchling-ecr-test; docker rm benchling-ecr-test; exit 1)
	@echo "✅ Tests passed, cleaning up..."
	@docker stop benchling-ecr-test
	@docker rm benchling-ecr-test
	@echo "✅ Done"

# Test deployed dev stack via API Gateway endpoint (auto-deploys if needed)
# v0.7.0: Updated to use deployments.json with profile/stage structure
test-deployed-dev: check-xdg
	@if [ -n "$(SKIP_AUTO_DEPLOY)" ]; then \
		echo "⏭️  Auto-deploy disabled (SKIP_AUTO_DEPLOY=1)"; \
		$(MAKE) -C $(CURDIR) test-deployed-dev-direct; \
	else \
		echo "🔍 Checking if dev deployment is needed..."; \
		DEPLOYMENTS_JSON=$(PROFILE_DIR)/deployments.json; \
		NEEDS_DEPLOY=0; \
		if [ ! -f "$$DEPLOYMENTS_JSON" ]; then \
			echo "📦 No deployments.json found - deployment needed"; \
			NEEDS_DEPLOY=1; \
		elif ! jq -e '.active.dev' "$$DEPLOYMENTS_JSON" >/dev/null 2>&1; then \
			echo "📦 No dev deployment found - deployment needed"; \
			NEEDS_DEPLOY=1; \
		else \
			DEPLOYED_AT=$$(jq -r '.active.dev.timestamp // empty' "$$DEPLOYMENTS_JSON"); \
			if [ -z "$$DEPLOYED_AT" ]; then \
				echo "📦 No deployment timestamp found - deployment needed"; \
				NEEDS_DEPLOY=1; \
			else \
				if [ "$$(uname)" = "Darwin" ]; then \
					DEPLOYED_EPOCH=$$(date -j -f "%Y-%m-%dT%H:%M:%S" "$${DEPLOYED_AT%.*}" +%s 2>/dev/null || echo 0); \
					NEWEST_PY=$$(find . -path ./docker -prune -o -name "*.py" -type f -exec stat -f %m {} \; 2>/dev/null | sort -rn | head -1); \
				else \
					DEPLOYED_EPOCH=$$(date -d "$${DEPLOYED_AT%.*}" +%s 2>/dev/null || echo 0); \
					NEWEST_PY=$$(find . -path ./docker -prune -o -name "*.py" -type f -exec stat -c %Y {} \; 2>/dev/null | sort -rn | head -1); \
				fi; \
				if [ -n "$$NEWEST_PY" ] && [ "$$NEWEST_PY" -gt "$$DEPLOYED_EPOCH" ]; then \
					echo "📦 Python sources newer than deployment - deployment needed"; \
					NEEDS_DEPLOY=1; \
				fi; \
			fi; \
		fi; \
		if [ "$$NEEDS_DEPLOY" = "1" ]; then \
			echo "🚀 Auto-deploying dev stack..."; \
			echo "   (Set SKIP_AUTO_DEPLOY=1 to disable auto-deployment)"; \
			cd .. && npm run deploy:dev -- $(DEPLOY_FLAGS) || exit 1; \
		else \
			echo "✅ Dev deployment is up-to-date"; \
		fi; \
		$(MAKE) -C $(CURDIR) test-deployed-dev-direct; \
	fi

# Test deployed dev stack (direct, no auto-deploy check)
# v0.7.0: Updated to use deployments.json with profile/stage structure
test-deployed-dev-direct: check-xdg
	@echo "🧪 Testing deployed dev stack (profile: $(PROFILE))..."
	@DEV_ENDPOINT=$$(jq -r '.active.dev.endpoint // empty' $(PROFILE_DIR)/deployments.json 2>/dev/null); \
	if [ -z "$$DEV_ENDPOINT" ]; then \
		echo "❌ No dev endpoint found in $(PROFILE_DIR)/deployments.json"; \
		echo "💡 Run 'npm run deploy:dev -- --profile $(PROFILE)' first to deploy the dev stack"; \
		exit 1; \
	fi; \
	echo "📡 Testing endpoint: $$DEV_ENDPOINT"; \
	uv run python scripts/test_webhook.py "$$DEV_ENDPOINT" --health-only

# Test deployed prod stack via API Gateway endpoint
# v0.7.0: Updated to use deployments.json with profile/stage structure
test-deployed-prod: check-xdg
	@echo "🧪 Testing deployed prod stack (profile: $(PROFILE))..."
	@PROD_ENDPOINT=$$(jq -r '.active.prod.endpoint // empty' $(PROFILE_DIR)/deployments.json 2>/dev/null); \
	if [ -z "$$PROD_ENDPOINT" ]; then \
		echo "❌ No prod endpoint found in $(PROFILE_DIR)/deployments.json"; \
		echo "💡 Run 'npm run deploy:prod -- --profile $(PROFILE)' first to deploy the prod stack"; \
		exit 1; \
	fi; \
	echo "📡 Testing endpoint: $$PROD_ENDPOINT"; \
	uv run python scripts/test_webhook.py "$$PROD_ENDPOINT" --health-only

# Auto-fix code formatting (black + isort)
lint:
	uv run black src/ tests/ scripts/
	uv run isort src/ tests/ scripts/

# Deployment

# Build Docker image (local development)
build:
	docker build -t benchling-webhook .

# Health & Monitoring

# Check docker prod health - DEFAULT
health-prod:
	@echo "Checking docker prod health..."
	@curl -s http://localhost:$(PORT_DOCKER_PROD)/health | jq .
	@echo "\nChecking readiness..."
	@curl -s http://localhost:$(PORT_DOCKER_PROD)/health/ready | jq .

# Check local server health
health-local:
	@echo "Checking local server health..."
	@curl -s http://localhost:$(PORT_LOCAL)/health | jq .
	@echo "\nChecking readiness..."
	@curl -s http://localhost:$(PORT_LOCAL)/health/ready | jq .

# Check docker dev health
health-dev:
	@echo "Checking docker dev health..."
	@curl -s http://localhost:$(PORT_DOCKER_DEV)/health | jq .
	@echo "\nChecking readiness..."
	@curl -s http://localhost:$(PORT_DOCKER_DEV)/health/ready | jq .

# Show docker prod logs - DEFAULT
logs-prod:
	docker-compose logs -f app

# Show docker dev logs
logs-dev:
	docker-compose logs -f app-dev

logs: logs-dev logs-prod

# Infrastructure

# Expose any port via ngrok (defaults to PORT_DOCKER_DEV if PORT not specified)
# Usage: make ngrok [PORT=5002] [SLEEP=5]
ngrok: check-ngrok
	@SLEEP_TIME=$${SLEEP:-3}; \
	echo "Waiting $$SLEEP_TIME seconds for server to start..."; \
	sleep $$SLEEP_TIME; \
	PORT=$${PORT:-$(PORT_DOCKER_DEV)}; \
	if [ -n "$(NGROK_DOMAIN)" ]; then \
		echo "Starting ngrok on port $$PORT with domain $(NGROK_DOMAIN)..."; \
		ngrok http $$PORT --domain=$(NGROK_DOMAIN); \
	else \
		echo "Starting ngrok on port $$PORT..."; \
		ngrok http $$PORT; \
	fi; \
	make kill

# Maintenance

# Smart kill: stop Docker containers and kill local Python processes
kill:
	@echo "Stopping servers..."
	@pkill -f "python scripts/run_local.py" 2>/dev/null && echo "✅ Killed local Flask server" || echo "ℹ️  No local Flask server running"
	@docker-compose --profile dev down 2>/dev/null && echo "✅ Stopped Docker containers" || echo "ℹ️  No Docker containers running"
	@echo "✅ Done"

# Clean up containers and images
clean:
	docker-compose down
	docker rmi benchling-webhook || true
	docker system prune -f

# Deep clean Docker resources (fixes run-dev issues)
docker-clean:
	@echo "🧹 Performing deep Docker cleanup..."
	@echo "Stopping all containers..."
	docker-compose --profile dev down -v
	docker-compose down -v
	@echo "Removing benchling-webhook images..."
	docker rmi benchling-webhook || true
	docker rmi $$(docker images -q benchling-webhook) 2>/dev/null || true
	@echo "Pruning Docker system (containers, networks, build cache)..."
	docker system prune -af --volumes
	@echo "✅ Docker cleanup complete. You can now run 'make run-dev'"<|MERGE_RESOLUTION|>--- conflicted
+++ resolved
@@ -205,11 +205,7 @@
 
 # Test webhooks against local dev server (auto-starts and stops server)
 # Uses dev profile by default, errors if profile doesn't exist
-<<<<<<< HEAD
-test-local: check-xdg
-=======
 test-local: check-xdg kill
->>>>>>> b2535c9d
 	@echo "Running local server tests (profile: $(PROFILE))..."
 	uv run python scripts/run_local.py --test --profile $(PROFILE)
 
