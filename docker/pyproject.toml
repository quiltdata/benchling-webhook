[build-system]
requires = ["hatchling"]
build-backend = "hatchling.build"

[project]
name = "benchling-quilt-integration"
<<<<<<< HEAD
version = "1.0.0"
=======
version = "0.7.8"
>>>>>>> b2535c9d
description = "Benchling-Quilt Integration Webhook Service"
license = {text = "MIT"}
authors = [
    {name = "Ernest Prabhakar", email = "ernest@quilt.bio"},
]
classifiers = [
    "Development Status :: 4 - Beta",
    "Environment :: Web Environment",
    "Framework :: Flask",
    "Intended Audience :: Developers",
    "License :: OSI Approved :: MIT License",
    "Operating System :: OS Independent",
    "Programming Language :: Python :: 3",
    "Programming Language :: Python :: 3.11",
    "Programming Language :: Python :: 3.12",
]
requires-python = ">=3.11"
dependencies = [
    "Flask==3.1.2",
    "boto3==1.40.74",
    "dataclasses-json>=0.5.2,<0.6.0",
    "python-dotenv==1.2.1",
    "structlog==25.5.0",
    "requests==2.32.5",
    "tenacity>=9.1.2",
    "benchling-sdk>=1.23.1",
    "quilt3>=7.0.0",
    "pydantic>=2.0.0",
    "click>=8.1.0",
]

[project.optional-dependencies]
dev = [
    "pytest==9.0.1",
    "pytest-mock==3.15.1",
    "pytest-cov==7.0.0",
    "pytest-xdist==3.8.0",
    "black==25.11.0",
    "flake8==7.3.0",
    "isort==7.0.0",
]
docs = [
    "sphinx==8.2.3",
    "sphinx-rtd-theme==3.0.2",
]

[project.urls]
Homepage = "https://github.com/quiltdata/benchling-webhook"
Repository = "https://github.com/quiltdata/benchling-webhook.git"
Documentation = "https://github.com/quiltdata/benchling-webhook/tree/main/docker"
Issues = "https://github.com/quiltdata/benchling-webhook/issues"

[tool.hatch.build.targets.wheel]
packages = ["src"]

[tool.black]
line-length = 119
target-version = ['py311']
include = '\.pyi?$'
extend-exclude = '''
/(
  # directories
  \.eggs
  | \.git
  | \.hg
  | \.mypy_cache
  | \.tox
  | \.venv
  | build
  | dist
)/
'''

[tool.isort]
profile = "black"
multi_line_output = 3
line_length = 119
known_first_party = ["src"]

[tool.pytest.ini_options]
testpaths = ["tests"]
python_files = ["test_*.py"]
python_classes = ["Test*"]
python_functions = ["test_*"]
addopts = [
    "-v",
    "--tb=short",
    "--strict-markers",
    "--disable-warnings",
    "--color=yes",
]
markers = [
    "unit: Unit tests",
    "integration: Integration tests",
    "slow: Slow running tests",
    "local: Tests that require AWS access and can only run locally",
]

[tool.coverage.run]
source = ["src"]
omit = [
    "*/tests/*",
    "*/test_*",
]

[tool.coverage.report]
exclude_lines = [
    "pragma: no cover",
    "def __repr__",
    "raise AssertionError",
    "raise NotImplementedError",
    "if __name__ == .__main__.:",
]<|MERGE_RESOLUTION|>--- conflicted
+++ resolved
@@ -4,11 +4,7 @@
 
 [project]
 name = "benchling-quilt-integration"
-<<<<<<< HEAD
-version = "1.0.0"
-=======
 version = "0.7.8"
->>>>>>> b2535c9d
 description = "Benchling-Quilt Integration Webhook Service"
 license = {text = "MIT"}
 authors = [
