--- conflicted
+++ resolved
@@ -4,11 +4,7 @@
 
 [project]
 name = "benchling-quilt-integration"
-<<<<<<< HEAD
-version = "0.7.5"
-=======
 version = "0.7.6"
->>>>>>> 24b6d8c9
 description = "Benchling-Quilt Integration Webhook Service"
 license = {text = "MIT"}
 authors = [
