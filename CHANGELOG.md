--- conflicted
+++ resolved
@@ -6,21 +6,12 @@
 ## [0.6.1] - 2025-11-03
 
 ### Added
-<<<<<<< HEAD
 
 - **NPX Setup Wizard** (#182) - One-command setup experience
   - Running `npx @quiltdata/benchling-webhook` now launches interactive setup wizard
   - Guides through configuration, validation, and deployment preparation
   - Maintains backward compatibility - all existing commands work identically
 
-- **Canvas Footer** - Version and deployment information now displayed in Benchling canvas
-  - Shows application version, Quilt catalog host, and S3 bucket name
-
-### Changed
-
-- **CLI Default Behavior** - Running npx without arguments now starts setup wizard instead of showing help
-- **Health Check** - Configuration validation now checks Quilt config fields instead of API access
-=======
 - **Canvas Footer** - Added version and deployment information footer to Benchling canvas
   - Displays application version (0.6.1)
   - Shows Quilt catalog host
@@ -28,9 +19,11 @@
   - Includes disclaimer text about canvas metadata
 
 ### Changed
+
+- **CLI Default Behavior** - Running npx without arguments now starts setup wizard instead of showing help
+- **Health Check** - Configuration validation now checks Quilt config fields instead of API access
 - Updated application version in health endpoint from 1.0.0 to 0.6.1
 - Enhanced canvas markdown formatting with footer section
->>>>>>> db84b708
 
 ## [0.6.0] - 2025-11-03
 
