<!-- markdownlint-disable MD024 -->
# Changelog

All notable changes to this project will be documented in this file.

## [Unreleased]

<<<<<<< HEAD
## [1.0.0] - 2025-11-07

### Breaking Changes

- Remove QuiltStackARN from runtime environment - services now resolved at deployment time
- Remove CloudFormation IAM permissions from ECS task role
- Delete config-resolver.ts - runtime CloudFormation resolution no longer needed

### Added

- Deployment-time service resolution via new CloudFormation parameters
- Explicit service environment variables (PACKAGER_SQS_URL, ATHENA_USER_DATABASE, QUILT_WEB_HOST, ICEBERG_DATABASE)
- 7-phase modular wizard architecture with improved flow control
- Amazon Linux 2023 and Python 3.13 support in Docker container
- UV package manager for faster Python dependency installation

### Changed

- Container startup faster without runtime CloudFormation API calls
- Setup wizard detects and reuses BenchlingSecret from integrated Quilt stacks
- Improved test isolation with XDG helpers and mock interfaces
- Better sync-secrets implementation with direct function calls

### Migration

See [spec/206-service-envars/MIGRATION.md](./spec/206-service-envars/MIGRATION.md) for upgrade instructions. Existing configs work unchanged - simply redeploy.
=======
## [0.7.10] - 2025-11-15

### Added

- Enhanced `status` command with comprehensive deployment health checks (ECS service status, ALB target health, recent stack events, secret accessibility, listener rules)
- Auto-refresh status monitoring with `--timer` flag (default: 10 seconds, watches until stack reaches terminal state)
- Catalog validation now shows progress when searching CloudFormation stacks

### Changed

- Status command displays stack outputs, secrets metadata, and minutes since last modified
- Stack outputs and secrets display made more concise and readable
- Status command now auto-refreshes by default when monitoring deployments (use `--timer 0` to disable)

### Fixed

- Catalog matching now enforces exact QuiltWebHost match (prevents ambiguous catalog detection)
- Setup wizard fails fast on catalog mismatch instead of proceeding with wrong configuration
- CDK destroy command no longer requires valid configuration to run
- Removed duplicate completion message in integrated stack mode

## [0.7.9] - 2025-11-15

### Added

- Setup wizard automatically enables Benchling integration in Quilt stack (no manual CloudFormation update needed)
- `status` command to check deployment status and integration state
- `logs` command for viewing CloudWatch logs via NPX

### Changed

- Release notes now filter out non-user-facing commits

### Fixed

- Profile flag now properly respected in log viewing commands
>>>>>>> b2282972

## [0.7.8] - 2025-11-14

### Added

- **Integrated stack mode** - Setup wizard detects and reuses BenchlingSecret from Quilt stacks deployed via T4 template, eliminating duplicate credential entry
- **Catalog verification prompt** - Setup wizard confirms auto-detected catalog DNS before proceeding (skipped with `--yes`)
- **Version display in canvas** - Benchling canvas footer now shows application version from `pyproject.toml`

### Changed

- **Dockerfile rebuilt with Amazon Linux 2023** - Multi-stage build with UV package manager for faster, more reliable container builds
- **Setup wizard modularized** - Refactored into composable phases (profile, catalog, deployment, secrets) for better maintainability
- **Manifest/validate commands migrated to XDG** - Now use profile-based configuration for consistency

### Fixed

- **UV cache disabled in runtime** - Prevents disk space issues in ECS containers
- **Secret sync respects integratedStack flag** - Skips AWS sync when using Quilt stack's BenchlingSecret
- **Test isolation improved** - Removed `env.template` and `os.getenv` calls that could leak between tests

## [0.7.7] - 2025-11-13

### Changed

- **Improved `--yes` flag validation** - Enhanced error messages with detailed context, tested resources, error codes, and actionable hints
- **Improved S3 bucket region handling** - Auto-detects bucket region to prevent 301 errors when bucket is in different region than deployment
- **Internal code quality** - Refactored stack inference module for better testability (test coverage: 32% → 87.5%)

## [0.7.6] - 2025-11-13

### Fixed

- **NPX deployment reliability** - Fixed critical issue where `npx @quiltdata/benchling-webhook` would fail with CDK app not found error
- **Default deployment stage** - Corrected default stage to `prod` (was incorrectly defaulting to `dev` for non-dev profiles)
- **S3 bucket region detection** - Auto-detect S3 bucket region during validation to prevent 301 errors when bucket is in different region than deployment
- **Validation error messages** - Enhanced `--yes` flag validation errors with detailed context, tested resources, specific error codes, and actionable hints

### Changed

- **Streamlined deployment** - Removed automatic test execution after deployment
  - Tests no longer run automatically via npm scripts
  - Deployment success is independent of test results
  - Users can run tests manually when needed

## [0.7.5] - 2025-11-12

### Changed

- Setup wizard now suggests npm scripts in next steps for better UX
- Deploy command verifies secrets exist before attempting sync to avoid overwriting

### Fixed

- Dockerfile base image updated with correct hash and dependencies
- Setup wizard auto-syncs secrets to AWS Secrets Manager after completion

## [0.7.4] - 2025-11-12

### Fixed

- **Setup wizard auto-syncs secrets** - Secrets now automatically sync to AWS Secrets Manager after setup wizard completes
- **Region detection** - Fixed deployment region to correctly use inferred stack region from Quilt catalog
- **Secret sync region** - Fixed sync-secrets command to use correct deployment region instead of hardcoded us-east-1
- **Profile instructions** - Setup wizard now shows correct next steps for custom profiles
- **Test isolation** - Tests no longer overwrite user XDG configuration files

### Changed

- **Deploy validation** - Deploy command now verifies secrets instead of force-updating them on every deployment
- **Cleaner codebase** - Removed legacy mode detection and config_version field (no longer needed)
## [0.7.3] - 2025-11-06

### Added

- Manifest generation in setup wizard for users without App Definition ID

### Changed

- Centralized ECR image management - all deployments use quiltdata ECR (`712023778557.dkr.ecr.us-east-1.amazonaws.com/quiltdata/benchling`)
- Enhanced deployment plan display with complete container image details
- Improved setup wizard credential flow - reordered prompts for better UX

### Fixed

- Profile-aware testing and log monitoring - commands now respect `--profile` flag
- Setup wizard instructions now match user's selected profile

## [0.7.2] - 2025-11-06

### Changed

- **Improved CLI UX** - Running without arguments now launches interactive setup wizard
  - Help and version flags (-h, --help, -v, --version) work as expected
  - Command descriptions clarified (deploy, init)
  - Init command redirects to setup wizard with helpful message

- **Enhanced setup wizard next steps** - Post-setup instructions are now profile-aware
  - Default profile shows simplified commands (npm run deploy, npm run test)
  - Non-default profiles show full commands with profile flags
  - Improved command suggestions in deploy error messages

### Fixed

- **Quilt stack detection** - Now finds stacks without 'quilt' in the name
  - Two-pass detection: fast path for stacks with 'quilt' or 'catalog' in name
  - Thorough pass checks remaining stacks for QuiltWebHost output
  - Correctly identifies production stacks like "sales-prod"
  - Comprehensive test coverage for edge cases

- **CLI argument parsing** - Fixed issue where help/version flags triggered setup wizard
- **Deploy error messages** - Corrected profile argument syntax in error messages

### Fixed

- Deployment tests now use correct XDG profile matching deployment profile
- `test:dev` command now passes `PROFILE=dev` to match `deploy:dev` behavior
- Deployed stack tests now run health checks only (webhook tests require Benchling signatures)

## [0.7.1] - 2025-11-04

### Fixed

- Resolved a regression where `sync-secrets` could upload a secret name or ARN instead of the resolved credential by re-reading the stored payload and extracting the real `client_secret`.
- Normalized the Python secrets resolver to accept both `clientSecret` and `client_secret`, keeping runtime parity with the CLI writer.
- Hardened XDG profile writes by staging temp files inside each profile directory to avoid cross-device rename failures in parallel test runs.

### Added

- Jest regression test covering the `sync-secrets` flow to ensure the resolved secret value is preserved.

## [0.7.0] - 2025-11-04

### BREAKING CHANGES

**Configuration architecture redesigned - manual reconfiguration required.** See [MIGRATION.md](./MIGRATION.md).

**What changed:**

- Config moved: `default.json` → `default/config.json`
- Deployment tracking: Shared `deploy.json` → per-profile `{profile}/deployments.json`
- Profile/stage are now independent (deploy any profile to any stage)

**Migration:**

1. Backup: `cat ~/.config/benchling-webhook/default.json > ~/benchling-backup.json`
2. Upgrade: `npm install @quiltdata/benchling-webhook@latest`
3. Setup: `npm run setup` (re-enter configuration)
4. Deploy: `npm run deploy -- --profile default --stage prod`

### Added

- **Profile inheritance** - Use `_inherits` field to reduce duplication
- **Deployment history** - Full history per profile with rollback capability
- **Profile management** - Commands: `setup`, `setup-profile <name>`, `setup-profile <name> --inherit`

### Changed

- Simplified config structure - single `config.json` per profile (no more user/derived/deploy split)
- Per-profile deployment tracking eliminates cross-profile conflicts

---

## [0.6.3] - 2025-11-04

### Added

- **Production Testing Command** (#176) - New `npm run test:prod` to test production deployments
  - Tests deployed production stack via API Gateway endpoint
  - Automatically runs after `deploy:prod` completes
  - Deployment fails if production tests fail

- **Development Testing Command** - New `npm run test:dev` to test development deployments
  - Renamed from `test:remote` for clarity
  - `test:remote` remains as backward-compatible alias

- **Deployment Configuration Tracking** - Deployment endpoints now stored in `~/.config/benchling-webhook/deploy.json`
  - Separate `dev` and `prod` environment configs
  - Tracks endpoint, image tag, deployment timestamp, stack name, and region
  - Enables test commands to automatically discover deployment endpoints

### Changed

- **Docker Makefile** - Renamed `test-prod` target to `test-docker-prod` for clarity
  - `test-docker-prod` - Tests local Docker production container
  - `test-deployed-prod` - Tests deployed production stack via API Gateway
  - `test-deployed-dev` - Tests deployed development stack via API Gateway

- **Canvas Footer Layout** - Consolidated async notice into unified footer
  - Merged async processing notice with version/deployment info
  - Reduces visual weight with single footer section instead of two

### Fixed

- Production deployments now automatically validated before completion
- Clearer error messages when deployment endpoints not found

## [0.6.2] - 2025-11-03

### Changed

- **Streamlined Setup Wizard** - The setup wizard now optionally deploys to AWS automatically
  - After configuration completes, wizard prompts: "Would you like to deploy to AWS now?"
  - Default is "yes" for one-command deployment experience
  - Users can decline and deploy later with `npx @quiltdata/benchling-webhook deploy`

- **Simplified README** - Drastically reduced documentation to focus on the golden path
  - Removed verbose deployment mode explanations
  - Removed legacy mode documentation from main README
  - Removed manual AWS Secrets Manager commands
  - Removed deprecated parameters section
  - All advanced topics moved to dedicated documentation files
  - README now clearly communicates: one command to setup and deploy

## [0.6.1] - 2025-11-03

### Added

- **NPX Setup Wizard** (#182) - One-command setup experience
  - Running `npx @quiltdata/benchling-webhook` now launches interactive setup wizard
  - Guides through configuration, validation, and deployment preparation
  - Maintains backward compatibility - all existing commands work identically

- **Canvas Footer** - Added version and deployment information footer to Benchling canvas
  - Displays application version (0.6.1)
  - Shows Quilt catalog host
  - Shows S3 bucket name
  - Includes disclaimer text about canvas metadata

### Changed

- **CLI Default Behavior** - Running npx without arguments now starts setup wizard instead of showing help
- **Health Check** - Configuration validation now checks Quilt config fields instead of API access
- Updated application version in health endpoint from 1.0.0 to 0.6.1
- Enhanced canvas markdown formatting with footer section

## [0.6.0] - 2025-11-03

### Added

- **XDG Configuration Management** (#156)
  - Centralized configuration in `~/.config/benchling-webhook/default.json`
  - Interactive setup wizard (`npm run setup`) for first-time configuration
  - Automatic Quilt catalog inference from `quilt3 config`
  - Secrets sync to AWS Secrets Manager with validation
  - Configuration health check (`npm run setup:health`)
  - Eliminates `.env` files and environment variable pollution

- **Unified Test Workflow**
  - `npm run test` - Fast unit tests (lint + typecheck + mocked tests)
  - `npm run test:local` - Local Docker integration with real Benchling
  - `npm run test:remote` - Deploy dev stack and test via API Gateway
  - Added `BENCHLING_TEST_MODE` to disable webhook verification for local testing

- **npm Script Reorganization** (#175)
  - Consistent naming: `setup:*`, `build:*`, `test:*`, `deploy:*`, `release:*`
  - `npm run setup:infer` - Infer Quilt config from catalog
  - `npm run setup:sync-secrets` - Sync secrets to AWS Secrets Manager
  - `npm run deploy:prod` - Deploy to production AWS (renamed from `cli`)
  - `npm run deploy:dev` - Deploy to dev AWS (renamed from `release:dev`)
  - `npm run release:tag` - Create and push version tag

### Changed

- **Configuration Model**
  - XDG config is single source of truth (no more environment variables in scripts)
  - Secrets stored in AWS Secrets Manager, referenced by ARN in XDG config
  - Python CLI now reads from XDG config instead of environment variables
  - Non-interactive mode no longer depends on environment variables

- **Test Strategy**
  - `test:remote` now tests deployed endpoint (not local ECR image)
  - Integration tests use real credentials from Secrets Manager
  - Local tests bypass webhook verification for faster iteration

### Fixed

- Interactive wizard now preserves existing secrets when pressing Enter
- Test entry ID displays correctly on subsequent wizard runs
- Setup script exits cleanly (no hanging from AWS SDK connection pools)
- Removed environment variable dependency in non-interactive setup
- **Deploy command now passes parameters correctly** (#175)
  - Fixed `deploy:prod` not passing `quiltStackArn` and `benchlingSecret` to CDK stack
  - CLI deploy command now sets environment variables for CDK synthesis
  - Production deployment workflow now fully documented

## [0.5.4] - 2025-10-30

### Added

- **Package naming improvements** - Packages now use DisplayID (e.g., `PRT001`) instead of EntryID for better organization
- **Upload URL improvements** - Package links now include `?action=revisePackage` to direct users to revision workflow
- **Stack-specific manifests** - The cli `manifest` generates app-manifests using the name of the catalog.
- **Development deployment workflow** - New `npm run cdk:dev` command for testing changes before production
  - Deploys using CI-built images with timestamped tags
  - Added `--image-tag` CLI option and `IMAGE_TAG` environment variable for version control

### Fixed

- **WebhookAllowList parameter handling** - Fixed deployment failures when IP allowlist is empty
- **QUEUE_ARN migration** - Completed transition from QUEUE_URL to QUEUE_ARN throughout the codebase

## [0.5.3] - 2025-10-30

### Changed

- **⚠️ BREAKING: Replaced QUEUE_URL with QUEUE_ARN throughout codebase**
  - Environment variable renamed from `QUEUE_URL` to `QUEUE_ARN`
  - CloudFormation parameter renamed from `QueueUrl` to `QueueArn`
  - All configurations must now provide the SQS queue ARN instead of URL
  - Eliminates error-prone URL-to-ARN conversion logic in `fargate-service.ts`
  - Python code now converts ARN to URL internally for boto3 compatibility

### Fixed

- Test environment isolation - Added `CDK_DEFAULT_ACCOUNT` cleanup to test hooks
- Updated all test files to use ARN format instead of URL format

## [0.5.2] - 2025-10-29

### Added

- **Runtime configuration via CloudFormation parameters** - Update stack settings without redeployment
  - `QuiltDatabase` - Glue Data Catalog database name
  - `BenchlingTenant` - Benchling tenant identifier
  - `LogLevel` - Application log level with validation (DEBUG/INFO/WARNING/ERROR/CRITICAL)
  - `EnableWebhookVerification` - Toggle webhook signature verification
  - `PackageKey` - Metadata key for linking Benchling entries to Quilt packages
  - Update any parameter through CloudFormation console or CLI without full redeployment
- **Integrated Python tests into npm test workflow** - Python integration tests now run automatically
  - Added `test:ts` and `test:python` commands for separate test suites
  - Main `npm test` command now runs both TypeScript and Python tests sequentially
  - New validation test ensures ECS secrets configuration matches required credentials

### Changed

- **Streamlined configuration and CLI output** - Improved clarity and reliability
  - Database inference now exclusively uses `UserAthenaDatabaseName` from Quilt stack
  - Unified queue configuration to use `QUEUE_URL` consistently
  - Deploy command displays all stack parameters being used for transparency
  - User bucket (`QUILT_USER_BUCKET`) must now be explicitly provided (no longer inferred)
  - Removed confusing analytics/service bucket inference logic

### Fixed

- **Critical deployment failures** - Multiple issues preventing successful deployments
  - Added missing `BENCHLING_APP_DEFINITION_ID` to ECS task definition secrets
  - Fixed `SQS_QUEUE_URL` environment variable name mismatch (was incorrectly `QUEUE_URL`)
  - Made all core Benchling and Quilt configuration unconditionally required to fail fast
  - Container health checks now pass reliably during deployment
  - ECS tasks no longer fail at startup due to missing environment variables
  - CloudFormation stacks no longer get stuck in UPDATE_IN_PROGRESS state

## [0.5.1] - 2025-10-29

### Added

- **Benchling app manifest generation** - New `manifest` command to generate Benchling app manifests
  - Run `npx @quiltdata/benchling-webhook manifest` to create `app-manifest.yaml`
  - Automatically configures OAuth scopes and webhook subscriptions
  - Integrated into deployment workflow for streamlined setup
- **Auto-detect catalog from quilt3 config** - CLI now automatically detects your Quilt catalog from `quilt3 config` when not explicitly provided
  - Eliminates need to manually specify catalog in most cases
  - Falls back to quilt3 configuration if `--catalog` flag or `QUILT_CATALOG` environment variable not set

### Changed

- **Streamlined setup process** - Simplified deployment workflow with better integration of Benchling setup
  - Consolidated documentation for clearer onboarding
  - Enhanced `deploy` command with manifest generation support
- Updated dependency `chalk` to v5 (#146)
- Updated dependency `boxen` to v8 (#145)
- Updated dependency `boto3` to v1.40.62 (#147)
- Updated dependency `@aws-sdk/client-s3` to v3.920.0 (#148)
- Updated dependency `aws-cdk-lib` to v2.221.1 (#139)

### Fixed

- Improved deployment reliability with better error handling

## [0.5.0] - 2025-10-29

### Added

- **CLI support for npx execution** - Deploy directly without cloning repository
  - Run `npx @quiltdata/benchling-webhook init` to set up configuration interactively
  - Run `npx @quiltdata/benchling-webhook validate` to check configuration before deployment
  - Run `npx @quiltdata/benchling-webhook deploy` to deploy your stack
  - Automatic configuration inference from your Quilt catalog
  - Support for `.env` files, environment variables, and CLI flags with intelligent priority ordering
  - Clear, actionable error messages with solution guidance
  - Beautiful terminal output with colors, spinners, and progress indicators

### Fixed

- **Improved database detection** - Configuration inference now correctly detects the `UserAthenaDatabase` from Quilt CloudFormation stacks

## [0.4.14] - 2025-10-29

### Added

- OIDC authentication for npm publishing (#137)

### Changed

- **NPM publish workflow**: Package now publishes compiled JavaScript instead of TypeScript source
  - Renamed `publish:manual` → `publish` for simpler usage
  - Publishes with `dev` tag by default (prerelease), use `--prod` for production
  - Added `--check` flag to view package status without authentication
  - Build artifacts (`dist/`) automatically compiled and cleaned during publish
  - Updated `package.json` to point to compiled files: `dist/lib/index.js`
- Updated TypeScript and ESLint to v24 (major) (#134)
- Updated AWS CDK dependencies (#135)
- Updated @types/node to v24.9.2 (#136)
- Updated boto3 to v1.40.61 (#120)

### Fixed

- docker-validate now ensures ECR repository is publicly accessible (#133)

## [0.4.13] - 2025-10-28

### Changed

- Improved release notes generation with clearer formatting
- Updated publish workflows to support both dev and prod tags

## [0.4.12] - 2025-10-27

### Added

- Automated release notes generation script

### Changed

- Enhanced CI/CD pipeline for releases

## [0.4.11] - 2025-10-26

### Changed

- Updated dependencies and security patches

### Fixed

- Minor bug fixes in webhook processing

## [0.4.10] - 2025-10-25

### Added

- Enhanced error reporting in Lambda functions

### Changed

- Improved logging structure for better debugging

## [0.4.9] - 2025-10-24

### Fixed

- Fixed issue with webhook verification when app definition ID is not provided

## [0.4.8] - 2025-10-23

### Added

- Support for custom ECR repository names

### Changed

- Updated Docker build process

## [0.4.7] - 2025-10-22

### Fixed

- Fixed CloudFormation stack outputs

## [0.4.6] - 2025-10-21

### Changed

- Improved stack synthesis process

## [0.4.5] - 2025-10-20

### Added

- Additional configuration validation

## [0.4.4] - 2025-10-19

### Fixed

- Fixed environment variable expansion

## [0.4.3] - 2025-10-18

### Changed

- Enhanced configuration loading

## [0.4.2] - 2025-10-17

### Fixed

- Fixed CDK bootstrap check

## [0.4.1] - 2025-10-16

### Changed

- Updated documentation

## [0.4.0] - 2025-10-15

### Added

- Major feature update with improved webhook handling

## [0.3.0] - 2025-10-10

### Added

- Enhanced Benchling integration features

## [0.2.0] - 2025-10-05

### Added

- Initial public release

## [0.1.0] - 2025-10-01

### Added

- Initial internal release<|MERGE_RESOLUTION|>--- conflicted
+++ resolved
@@ -5,34 +5,6 @@
 
 ## [Unreleased]
 
-<<<<<<< HEAD
-## [1.0.0] - 2025-11-07
-
-### Breaking Changes
-
-- Remove QuiltStackARN from runtime environment - services now resolved at deployment time
-- Remove CloudFormation IAM permissions from ECS task role
-- Delete config-resolver.ts - runtime CloudFormation resolution no longer needed
-
-### Added
-
-- Deployment-time service resolution via new CloudFormation parameters
-- Explicit service environment variables (PACKAGER_SQS_URL, ATHENA_USER_DATABASE, QUILT_WEB_HOST, ICEBERG_DATABASE)
-- 7-phase modular wizard architecture with improved flow control
-- Amazon Linux 2023 and Python 3.13 support in Docker container
-- UV package manager for faster Python dependency installation
-
-### Changed
-
-- Container startup faster without runtime CloudFormation API calls
-- Setup wizard detects and reuses BenchlingSecret from integrated Quilt stacks
-- Improved test isolation with XDG helpers and mock interfaces
-- Better sync-secrets implementation with direct function calls
-
-### Migration
-
-See [spec/206-service-envars/MIGRATION.md](./spec/206-service-envars/MIGRATION.md) for upgrade instructions. Existing configs work unchanged - simply redeploy.
-=======
 ## [0.7.10] - 2025-11-15
 
 ### Added
@@ -69,7 +41,6 @@
 ### Fixed
 
 - Profile flag now properly respected in log viewing commands
->>>>>>> b2282972
 
 ## [0.7.8] - 2025-11-14
 
