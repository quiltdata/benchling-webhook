<!-- markdownlint-disable MD024 -->
# Changelog

All notable changes to this project will be documented in this file.

<<<<<<< HEAD
## [0.7.4] - 2025-11-06

### Fixed

- Test suite compatibility with ALB-based architecture (#196)
  - Updated `FargateServiceProps` usage in tests (stackArn instead of quiltStackArn)
  - Added missing required parameters (packageBucket, quiltDatabase) to test cases
  - Fixed CloudFormation output assertions (WebhookEndpoint instead of LoadBalancerDNS)
  - Corrected SQS queue URL format and CloudFormation output mocks

## [0.7.3] - 2025-11-06

### Changed

- Simplified webhook architecture by removing API Gateway and exposing ALB directly
- ALB webhook endpoint now accessible via CloudFormation output `WebhookEndpoint`
- Default security group ingress disabled when webhook IP allowlist is provided

### Fixed

- XDG_CONFIG_HOME environment variable handling now consistent with tests
- Canvas entry payloads with context entry IDs now properly accepted
=======
## [0.7.3] - 2025-11-06

### Added

- Manifest generation in setup wizard for users without App Definition ID

### Changed

- Centralized ECR image management - all deployments use quiltdata ECR (`712023778557.dkr.ecr.us-east-1.amazonaws.com/quiltdata/benchling`)
- Enhanced deployment plan display with complete container image details
- Improved setup wizard credential flow - reordered prompts for better UX

### Fixed

- Profile-aware testing and log monitoring - commands now respect `--profile` flag
- Setup wizard instructions now match user's selected profile
>>>>>>> de21fb94

## [0.7.2] - 2025-11-06

### Changed

- **Improved CLI UX** - Running without arguments now launches interactive setup wizard
  - Help and version flags (-h, --help, -v, --version) work as expected
  - Command descriptions clarified (deploy, init)
  - Init command redirects to setup wizard with helpful message

- **Enhanced setup wizard next steps** - Post-setup instructions are now profile-aware
  - Default profile shows simplified commands (npm run deploy, npm run test)
  - Non-default profiles show full commands with profile flags
  - Improved command suggestions in deploy error messages

### Fixed

- **Quilt stack detection** - Now finds stacks without 'quilt' in the name
  - Two-pass detection: fast path for stacks with 'quilt' or 'catalog' in name
  - Thorough pass checks remaining stacks for QuiltWebHost output
  - Correctly identifies production stacks like "sales-prod"
  - Comprehensive test coverage for edge cases

- **CLI argument parsing** - Fixed issue where help/version flags triggered setup wizard
- **Deploy error messages** - Corrected profile argument syntax in error messages


### Fixed

- Deployment tests now use correct XDG profile matching deployment profile
- `test:dev` command now passes `PROFILE=dev` to match `deploy:dev` behavior
- Deployed stack tests now run health checks only (webhook tests require Benchling signatures)

## [0.7.1] - 2025-11-04

### Fixed

- Resolved a regression where `sync-secrets` could upload a secret name or ARN instead of the resolved credential by re-reading the stored payload and extracting the real `client_secret`.
- Normalized the Python secrets resolver to accept both `clientSecret` and `client_secret`, keeping runtime parity with the CLI writer.
- Hardened XDG profile writes by staging temp files inside each profile directory to avoid cross-device rename failures in parallel test runs.

### Added

- Jest regression test covering the `sync-secrets` flow to ensure the resolved secret value is preserved.

## [0.7.0] - 2025-11-04

### BREAKING CHANGES

**Configuration architecture redesigned - manual reconfiguration required.** See [MIGRATION.md](./MIGRATION.md).

**What changed:**

- Config moved: `default.json` → `default/config.json`
- Deployment tracking: Shared `deploy.json` → per-profile `{profile}/deployments.json`
- Profile/stage are now independent (deploy any profile to any stage)

**Migration:**

1. Backup: `cat ~/.config/benchling-webhook/default.json > ~/benchling-backup.json`
2. Upgrade: `npm install @quiltdata/benchling-webhook@latest`
3. Setup: `npm run setup` (re-enter configuration)
4. Deploy: `npm run deploy -- --profile default --stage prod`

### Added

- **Profile inheritance** - Use `_inherits` field to reduce duplication
- **Deployment history** - Full history per profile with rollback capability
- **Profile management** - Commands: `setup`, `setup-profile <name>`, `setup-profile <name> --inherit`

### Changed

- Simplified config structure - single `config.json` per profile (no more user/derived/deploy split)
- Per-profile deployment tracking eliminates cross-profile conflicts

---

## [0.6.3] - 2025-11-04

### Added

- **Production Testing Command** (#176) - New `npm run test:prod` to test production deployments
  - Tests deployed production stack via API Gateway endpoint
  - Automatically runs after `deploy:prod` completes
  - Deployment fails if production tests fail

- **Development Testing Command** - New `npm run test:dev` to test development deployments
  - Renamed from `test:remote` for clarity
  - `test:remote` remains as backward-compatible alias

- **Deployment Configuration Tracking** - Deployment endpoints now stored in `~/.config/benchling-webhook/deploy.json`
  - Separate `dev` and `prod` environment configs
  - Tracks endpoint, image tag, deployment timestamp, stack name, and region
  - Enables test commands to automatically discover deployment endpoints

### Changed

- **Docker Makefile** - Renamed `test-prod` target to `test-docker-prod` for clarity
  - `test-docker-prod` - Tests local Docker production container
  - `test-deployed-prod` - Tests deployed production stack via API Gateway
  - `test-deployed-dev` - Tests deployed development stack via API Gateway

- **Canvas Footer Layout** - Consolidated async notice into unified footer
  - Merged async processing notice with version/deployment info
  - Reduces visual weight with single footer section instead of two

### Fixed

- Production deployments now automatically validated before completion
- Clearer error messages when deployment endpoints not found

## [0.6.2] - 2025-11-03

### Changed

- **Streamlined Setup Wizard** - The setup wizard now optionally deploys to AWS automatically
  - After configuration completes, wizard prompts: "Would you like to deploy to AWS now?"
  - Default is "yes" for one-command deployment experience
  - Users can decline and deploy later with `npx @quiltdata/benchling-webhook deploy`

- **Simplified README** - Drastically reduced documentation to focus on the golden path
  - Removed verbose deployment mode explanations
  - Removed legacy mode documentation from main README
  - Removed manual AWS Secrets Manager commands
  - Removed deprecated parameters section
  - All advanced topics moved to dedicated documentation files
  - README now clearly communicates: one command to setup and deploy

## [0.6.1] - 2025-11-03

### Added

- **NPX Setup Wizard** (#182) - One-command setup experience
  - Running `npx @quiltdata/benchling-webhook` now launches interactive setup wizard
  - Guides through configuration, validation, and deployment preparation
  - Maintains backward compatibility - all existing commands work identically

- **Canvas Footer** - Added version and deployment information footer to Benchling canvas
  - Displays application version (0.6.1)
  - Shows Quilt catalog host
  - Shows S3 bucket name
  - Includes disclaimer text about canvas metadata

### Changed

- **CLI Default Behavior** - Running npx without arguments now starts setup wizard instead of showing help
- **Health Check** - Configuration validation now checks Quilt config fields instead of API access
- Updated application version in health endpoint from 1.0.0 to 0.6.1
- Enhanced canvas markdown formatting with footer section

## [0.6.0] - 2025-11-03

### Added

- **XDG Configuration Management** (#156)
  - Centralized configuration in `~/.config/benchling-webhook/default.json`
  - Interactive setup wizard (`npm run setup`) for first-time configuration
  - Automatic Quilt catalog inference from `quilt3 config`
  - Secrets sync to AWS Secrets Manager with validation
  - Configuration health check (`npm run setup:health`)
  - Eliminates `.env` files and environment variable pollution

- **Unified Test Workflow**
  - `npm run test` - Fast unit tests (lint + typecheck + mocked tests)
  - `npm run test:local` - Local Docker integration with real Benchling
  - `npm run test:remote` - Deploy dev stack and test via API Gateway
  - Added `BENCHLING_TEST_MODE` to disable webhook verification for local testing

- **npm Script Reorganization** (#175)
  - Consistent naming: `setup:*`, `build:*`, `test:*`, `deploy:*`, `release:*`
  - `npm run setup:infer` - Infer Quilt config from catalog
  - `npm run setup:sync-secrets` - Sync secrets to AWS Secrets Manager
  - `npm run deploy:prod` - Deploy to production AWS (renamed from `cli`)
  - `npm run deploy:dev` - Deploy to dev AWS (renamed from `release:dev`)
  - `npm run release:tag` - Create and push version tag

### Changed

- **Configuration Model**
  - XDG config is single source of truth (no more environment variables in scripts)
  - Secrets stored in AWS Secrets Manager, referenced by ARN in XDG config
  - Python CLI now reads from XDG config instead of environment variables
  - Non-interactive mode no longer depends on environment variables

- **Test Strategy**
  - `test:remote` now tests deployed endpoint (not local ECR image)
  - Integration tests use real credentials from Secrets Manager
  - Local tests bypass webhook verification for faster iteration

### Fixed

- Interactive wizard now preserves existing secrets when pressing Enter
- Test entry ID displays correctly on subsequent wizard runs
- Setup script exits cleanly (no hanging from AWS SDK connection pools)
- Removed environment variable dependency in non-interactive setup
- **Deploy command now passes parameters correctly** (#175)
  - Fixed `deploy:prod` not passing `quiltStackArn` and `benchlingSecret` to CDK stack
  - CLI deploy command now sets environment variables for CDK synthesis
  - Production deployment workflow now fully documented

## [0.5.4] - 2025-10-30

### Added

- **Package naming improvements** - Packages now use DisplayID (e.g., `PRT001`) instead of EntryID for better organization
- **Upload URL improvements** - Package links now include `?action=revisePackage` to direct users to revision workflow
- **Stack-specific manifests** - The cli `manifest` generates app-manifests using the name of the catalog.
- **Development deployment workflow** - New `npm run cdk:dev` command for testing changes before production
  - Deploys using CI-built images with timestamped tags
  - Added `--image-tag` CLI option and `IMAGE_TAG` environment variable for version control

### Fixed

- **WebhookAllowList parameter handling** - Fixed deployment failures when IP allowlist is empty
- **QUEUE_ARN migration** - Completed transition from QUEUE_URL to QUEUE_ARN throughout the codebase

## [0.5.3] - 2025-10-30

### Changed

- **⚠️ BREAKING: Replaced QUEUE_URL with QUEUE_ARN throughout codebase**
  - Environment variable renamed from `QUEUE_URL` to `QUEUE_ARN`
  - CloudFormation parameter renamed from `QueueUrl` to `QueueArn`
  - All configurations must now provide the SQS queue ARN instead of URL
  - Eliminates error-prone URL-to-ARN conversion logic in `fargate-service.ts`
  - Python code now converts ARN to URL internally for boto3 compatibility

### Fixed

- Test environment isolation - Added `CDK_DEFAULT_ACCOUNT` cleanup to test hooks
- Updated all test files to use ARN format instead of URL format

## [0.5.2] - 2025-10-29

### Added

- **Runtime configuration via CloudFormation parameters** - Update stack settings without redeployment
  - `QuiltDatabase` - Glue Data Catalog database name
  - `BenchlingTenant` - Benchling tenant identifier
  - `LogLevel` - Application log level with validation (DEBUG/INFO/WARNING/ERROR/CRITICAL)
  - `EnableWebhookVerification` - Toggle webhook signature verification
  - `PackageKey` - Metadata key for linking Benchling entries to Quilt packages
  - Update any parameter through CloudFormation console or CLI without full redeployment
- **Integrated Python tests into npm test workflow** - Python integration tests now run automatically
  - Added `test:ts` and `test:python` commands for separate test suites
  - Main `npm test` command now runs both TypeScript and Python tests sequentially
  - New validation test ensures ECS secrets configuration matches required credentials

### Changed

- **Streamlined configuration and CLI output** - Improved clarity and reliability
  - Database inference now exclusively uses `UserAthenaDatabaseName` from Quilt stack
  - Unified queue configuration to use `QUEUE_URL` consistently
  - Deploy command displays all stack parameters being used for transparency
  - User bucket (`QUILT_USER_BUCKET`) must now be explicitly provided (no longer inferred)
  - Removed confusing analytics/service bucket inference logic

### Fixed

- **Critical deployment failures** - Multiple issues preventing successful deployments
  - Added missing `BENCHLING_APP_DEFINITION_ID` to ECS task definition secrets
  - Fixed `SQS_QUEUE_URL` environment variable name mismatch (was incorrectly `QUEUE_URL`)
  - Made all core Benchling and Quilt configuration unconditionally required to fail fast
  - Container health checks now pass reliably during deployment
  - ECS tasks no longer fail at startup due to missing environment variables
  - CloudFormation stacks no longer get stuck in UPDATE_IN_PROGRESS state

## [0.5.1] - 2025-10-29

### Added

- **Benchling app manifest generation** - New `manifest` command to generate Benchling app manifests
  - Run `npx @quiltdata/benchling-webhook manifest` to create `app-manifest.yaml`
  - Automatically configures OAuth scopes and webhook subscriptions
  - Integrated into deployment workflow for streamlined setup
- **Auto-detect catalog from quilt3 config** - CLI now automatically detects your Quilt catalog from `quilt3 config` when not explicitly provided
  - Eliminates need to manually specify catalog in most cases
  - Falls back to quilt3 configuration if `--catalog` flag or `QUILT_CATALOG` environment variable not set

### Changed

- **Streamlined setup process** - Simplified deployment workflow with better integration of Benchling setup
  - Consolidated documentation for clearer onboarding
  - Enhanced `deploy` command with manifest generation support
- Updated dependency `chalk` to v5 (#146)
- Updated dependency `boxen` to v8 (#145)
- Updated dependency `boto3` to v1.40.62 (#147)
- Updated dependency `@aws-sdk/client-s3` to v3.920.0 (#148)
- Updated dependency `aws-cdk-lib` to v2.221.1 (#139)

### Fixed

- Improved deployment reliability with better error handling

## [0.5.0] - 2025-10-29

### Added

- **CLI support for npx execution** - Deploy directly without cloning repository
  - Run `npx @quiltdata/benchling-webhook init` to set up configuration interactively
  - Run `npx @quiltdata/benchling-webhook validate` to check configuration before deployment
  - Run `npx @quiltdata/benchling-webhook deploy` to deploy your stack
  - Automatic configuration inference from your Quilt catalog
  - Support for `.env` files, environment variables, and CLI flags with intelligent priority ordering
  - Clear, actionable error messages with solution guidance
  - Beautiful terminal output with colors, spinners, and progress indicators

### Fixed

- **Improved database detection** - Configuration inference now correctly detects the `UserAthenaDatabase` from Quilt CloudFormation stacks

## [0.4.14] - 2025-10-29

### Added

- OIDC authentication for npm publishing (#137)

### Changed

- **NPM publish workflow**: Package now publishes compiled JavaScript instead of TypeScript source
  - Renamed `publish:manual` → `publish` for simpler usage
  - Publishes with `dev` tag by default (prerelease), use `--prod` for production
  - Added `--check` flag to view package status without authentication
  - Build artifacts (`dist/`) automatically compiled and cleaned during publish
  - Updated `package.json` to point to compiled files: `dist/lib/index.js`
- Updated TypeScript and ESLint to v24 (major) (#134)
- Updated AWS CDK dependencies (#135)
- Updated @types/node to v24.9.2 (#136)
- Updated boto3 to v1.40.61 (#120)

### Fixed

- docker-validate now ensures ECR repository is publicly accessible (#133)

## [0.4.13] - 2025-10-28

### Changed

- Improved release notes generation with clearer formatting
- Updated publish workflows to support both dev and prod tags

## [0.4.12] - 2025-10-27

### Added

- Automated release notes generation script

### Changed

- Enhanced CI/CD pipeline for releases

## [0.4.11] - 2025-10-26

### Changed

- Updated dependencies and security patches

### Fixed

- Minor bug fixes in webhook processing

## [0.4.10] - 2025-10-25

### Added

- Enhanced error reporting in Lambda functions

### Changed

- Improved logging structure for better debugging

## [0.4.9] - 2025-10-24

### Fixed

- Fixed issue with webhook verification when app definition ID is not provided

## [0.4.8] - 2025-10-23

### Added

- Support for custom ECR repository names

### Changed

- Updated Docker build process

## [0.4.7] - 2025-10-22

### Fixed

- Fixed CloudFormation stack outputs

## [0.4.6] - 2025-10-21

### Changed

- Improved stack synthesis process

## [0.4.5] - 2025-10-20

### Added

- Additional configuration validation

## [0.4.4] - 2025-10-19

### Fixed

- Fixed environment variable expansion

## [0.4.3] - 2025-10-18

### Changed

- Enhanced configuration loading

## [0.4.2] - 2025-10-17

### Fixed

- Fixed CDK bootstrap check

## [0.4.1] - 2025-10-16

### Changed

- Updated documentation

## [0.4.0] - 2025-10-15

### Added

- Major feature update with improved webhook handling

## [0.3.0] - 2025-10-10

### Added

- Enhanced Benchling integration features

## [0.2.0] - 2025-10-05

### Added

- Initial public release

## [0.1.0] - 2025-10-01

### Added

- Initial internal release<|MERGE_RESOLUTION|>--- conflicted
+++ resolved
@@ -3,7 +3,6 @@
 
 All notable changes to this project will be documented in this file.
 
-<<<<<<< HEAD
 ## [0.7.4] - 2025-11-06
 
 ### Fixed
@@ -16,34 +15,25 @@
 
 ## [0.7.3] - 2025-11-06
 
-### Changed
-
+### Added
+
+- Manifest generation in setup wizard for users without App Definition ID
+
+### Changed
+
+- Centralized ECR image management - all deployments use quiltdata ECR (`712023778557.dkr.ecr.us-east-1.amazonaws.com/quiltdata/benchling`)
+- Enhanced deployment plan display with complete container image details
+- Improved setup wizard credential flow - reordered prompts for better UX
 - Simplified webhook architecture by removing API Gateway and exposing ALB directly
 - ALB webhook endpoint now accessible via CloudFormation output `WebhookEndpoint`
 - Default security group ingress disabled when webhook IP allowlist is provided
 
 ### Fixed
 
+- Profile-aware testing and log monitoring - commands now respect `--profile` flag
+- Setup wizard instructions now match user's selected profile
 - XDG_CONFIG_HOME environment variable handling now consistent with tests
 - Canvas entry payloads with context entry IDs now properly accepted
-=======
-## [0.7.3] - 2025-11-06
-
-### Added
-
-- Manifest generation in setup wizard for users without App Definition ID
-
-### Changed
-
-- Centralized ECR image management - all deployments use quiltdata ECR (`712023778557.dkr.ecr.us-east-1.amazonaws.com/quiltdata/benchling`)
-- Enhanced deployment plan display with complete container image details
-- Improved setup wizard credential flow - reordered prompts for better UX
-
-### Fixed
-
-- Profile-aware testing and log monitoring - commands now respect `--profile` flag
-- Setup wizard instructions now match user's selected profile
->>>>>>> de21fb94
 
 ## [0.7.2] - 2025-11-06
 
