<!-- markdownlint-disable MD024 -->
# Changelog

All notable changes to this project will be documented in this file.

<<<<<<< HEAD
## [1.0.0] - 2025-11-07

### Breaking Changes

**Runtime CloudFormation Dependencies Removed** (Issue #206)

The container no longer makes runtime CloudFormation API calls. Service configuration is now resolved at deployment time and passed as explicit environment variables.

**What Changed:**
- Removed `QuiltStackARN` CloudFormation parameter
- Removed `QuiltStackARN` container environment variable
- Removed CloudFormation IAM permissions from ECS task role (`cloudformation:DescribeStacks`, `cloudformation:DescribeStackResources`)
- Removed `stackArn` property from `FargateServiceProps` interface

**New Behavior:**
- Services resolved once at deployment time from Quilt CloudFormation stack
- Container receives explicit service environment variables:
  - `PACKAGER_SQS_URL` - SQS queue URL for package creation
  - `ATHENA_USER_DATABASE` - Athena/Glue database name
  - `QUILT_WEB_HOST` - Quilt catalog domain
  - `ICEBERG_DATABASE` - Iceberg database name (optional)
- No runtime CloudFormation API calls required
- Faster container startup
- Reduced IAM permissions (principle of least privilege)

**Migration:**
- Existing configurations in `~/.config/benchling-webhook/` do not need changes
- The `quilt.stackArn` field is still used at deployment time to resolve services
- Simply redeploy with `npm run deploy` - services will be automatically resolved
- See [MIGRATION.md](./spec/206-service-envars/MIGRATION.md) for detailed migration instructions

**Benefits:**
- Faster container startup (no CloudFormation API calls at runtime)
- Better security (reduced IAM permissions)
- Explicit configuration (all services visible in environment variables)
- Easier debugging (inspect environment variables without API calls)

## [0.7.4] - 2025-11-06
=======
## [Unreleased]

## [0.7.8] - 2025-11-14

### Added

- **Integrated stack mode** - Setup wizard detects and reuses BenchlingSecret from Quilt stacks deployed via T4 template, eliminating duplicate credential entry
- **Catalog verification prompt** - Setup wizard confirms auto-detected catalog DNS before proceeding (skipped with `--yes`)
- **Version display in canvas** - Benchling canvas footer now shows application version from `pyproject.toml`

### Changed

- **Dockerfile rebuilt with Amazon Linux 2023** - Multi-stage build with UV package manager for faster, more reliable container builds
- **Setup wizard modularized** - Refactored into composable phases (profile, catalog, deployment, secrets) for better maintainability
- **Manifest/validate commands migrated to XDG** - Now use profile-based configuration for consistency

### Fixed

- **UV cache disabled in runtime** - Prevents disk space issues in ECS containers
- **Secret sync respects integratedStack flag** - Skips AWS sync when using Quilt stack's BenchlingSecret
- **Test isolation improved** - Removed `env.template` and `os.getenv` calls that could leak between tests

## [0.7.7] - 2025-11-13

### Changed

- **Improved `--yes` flag validation** - Enhanced error messages with detailed context, tested resources, error codes, and actionable hints
- **Improved S3 bucket region handling** - Auto-detects bucket region to prevent 301 errors when bucket is in different region than deployment
- **Internal code quality** - Refactored stack inference module for better testability (test coverage: 32% → 87.5%)

## [0.7.6] - 2025-11-13

### Fixed

- **NPX deployment reliability** - Fixed critical issue where `npx @quiltdata/benchling-webhook` would fail with CDK app not found error
- **Default deployment stage** - Corrected default stage to `prod` (was incorrectly defaulting to `dev` for non-dev profiles)
- **S3 bucket region detection** - Auto-detect S3 bucket region during validation to prevent 301 errors when bucket is in different region than deployment
- **Validation error messages** - Enhanced `--yes` flag validation errors with detailed context, tested resources, specific error codes, and actionable hints

### Changed

- **Streamlined deployment** - Removed automatic test execution after deployment
  - Tests no longer run automatically via npm scripts
  - Deployment success is independent of test results
  - Users can run tests manually when needed

## [0.7.5] - 2025-11-12
>>>>>>> b2535c9d

### Changed

- Setup wizard now suggests npm scripts in next steps for better UX
- Deploy command verifies secrets exist before attempting sync to avoid overwriting

### Fixed

- Dockerfile base image updated with correct hash and dependencies
- Setup wizard auto-syncs secrets to AWS Secrets Manager after completion

<<<<<<< HEAD
=======
## [0.7.4] - 2025-11-12

### Fixed

- **Setup wizard auto-syncs secrets** - Secrets now automatically sync to AWS Secrets Manager after setup wizard completes
- **Region detection** - Fixed deployment region to correctly use inferred stack region from Quilt catalog
- **Secret sync region** - Fixed sync-secrets command to use correct deployment region instead of hardcoded us-east-1
- **Profile instructions** - Setup wizard now shows correct next steps for custom profiles
- **Test isolation** - Tests no longer overwrite user XDG configuration files

### Changed

- **Deploy validation** - Deploy command now verifies secrets instead of force-updating them on every deployment
- **Cleaner codebase** - Removed legacy mode detection and config_version field (no longer needed)

>>>>>>> b2535c9d
## [0.7.3] - 2025-11-06

### Added

- Manifest generation in setup wizard for users without App Definition ID

### Changed

- Centralized ECR image management - all deployments use quiltdata ECR (`712023778557.dkr.ecr.us-east-1.amazonaws.com/quiltdata/benchling`)
- Enhanced deployment plan display with complete container image details
- Improved setup wizard credential flow - reordered prompts for better UX

### Fixed

- Profile-aware testing and log monitoring - commands now respect `--profile` flag
- Setup wizard instructions now match user's selected profile

## [0.7.2] - 2025-11-06

### Changed

- **Improved CLI UX** - Running without arguments now launches interactive setup wizard
  - Help and version flags (-h, --help, -v, --version) work as expected
  - Command descriptions clarified (deploy, init)
  - Init command redirects to setup wizard with helpful message

- **Enhanced setup wizard next steps** - Post-setup instructions are now profile-aware
  - Default profile shows simplified commands (npm run deploy, npm run test)
  - Non-default profiles show full commands with profile flags
  - Improved command suggestions in deploy error messages

### Fixed

- **Quilt stack detection** - Now finds stacks without 'quilt' in the name
  - Two-pass detection: fast path for stacks with 'quilt' or 'catalog' in name
  - Thorough pass checks remaining stacks for QuiltWebHost output
  - Correctly identifies production stacks like "sales-prod"
  - Comprehensive test coverage for edge cases

- **CLI argument parsing** - Fixed issue where help/version flags triggered setup wizard
- **Deploy error messages** - Corrected profile argument syntax in error messages


### Fixed

- Deployment tests now use correct XDG profile matching deployment profile
- `test:dev` command now passes `PROFILE=dev` to match `deploy:dev` behavior
- Deployed stack tests now run health checks only (webhook tests require Benchling signatures)

## [0.7.1] - 2025-11-04

### Fixed

- Resolved a regression where `sync-secrets` could upload a secret name or ARN instead of the resolved credential by re-reading the stored payload and extracting the real `client_secret`.
- Normalized the Python secrets resolver to accept both `clientSecret` and `client_secret`, keeping runtime parity with the CLI writer.
- Hardened XDG profile writes by staging temp files inside each profile directory to avoid cross-device rename failures in parallel test runs.

### Added

- Jest regression test covering the `sync-secrets` flow to ensure the resolved secret value is preserved.

## [0.7.0] - 2025-11-04

### BREAKING CHANGES

**Configuration architecture redesigned - manual reconfiguration required.** See [MIGRATION.md](./MIGRATION.md).

**What changed:**

- Config moved: `default.json` → `default/config.json`
- Deployment tracking: Shared `deploy.json` → per-profile `{profile}/deployments.json`
- Profile/stage are now independent (deploy any profile to any stage)

**Migration:**

1. Backup: `cat ~/.config/benchling-webhook/default.json > ~/benchling-backup.json`
2. Upgrade: `npm install @quiltdata/benchling-webhook@latest`
3. Setup: `npm run setup` (re-enter configuration)
4. Deploy: `npm run deploy -- --profile default --stage prod`

### Added

- **Profile inheritance** - Use `_inherits` field to reduce duplication
- **Deployment history** - Full history per profile with rollback capability
- **Profile management** - Commands: `setup`, `setup-profile <name>`, `setup-profile <name> --inherit`

### Changed

- Simplified config structure - single `config.json` per profile (no more user/derived/deploy split)
- Per-profile deployment tracking eliminates cross-profile conflicts

---

## [0.6.3] - 2025-11-04

### Added

- **Production Testing Command** (#176) - New `npm run test:prod` to test production deployments
  - Tests deployed production stack via API Gateway endpoint
  - Automatically runs after `deploy:prod` completes
  - Deployment fails if production tests fail

- **Development Testing Command** - New `npm run test:dev` to test development deployments
  - Renamed from `test:remote` for clarity
  - `test:remote` remains as backward-compatible alias

- **Deployment Configuration Tracking** - Deployment endpoints now stored in `~/.config/benchling-webhook/deploy.json`
  - Separate `dev` and `prod` environment configs
  - Tracks endpoint, image tag, deployment timestamp, stack name, and region
  - Enables test commands to automatically discover deployment endpoints

### Changed

- **Docker Makefile** - Renamed `test-prod` target to `test-docker-prod` for clarity
  - `test-docker-prod` - Tests local Docker production container
  - `test-deployed-prod` - Tests deployed production stack via API Gateway
  - `test-deployed-dev` - Tests deployed development stack via API Gateway

- **Canvas Footer Layout** - Consolidated async notice into unified footer
  - Merged async processing notice with version/deployment info
  - Reduces visual weight with single footer section instead of two

### Fixed

- Production deployments now automatically validated before completion
- Clearer error messages when deployment endpoints not found

## [0.6.2] - 2025-11-03

### Changed

- **Streamlined Setup Wizard** - The setup wizard now optionally deploys to AWS automatically
  - After configuration completes, wizard prompts: "Would you like to deploy to AWS now?"
  - Default is "yes" for one-command deployment experience
  - Users can decline and deploy later with `npx @quiltdata/benchling-webhook deploy`

- **Simplified README** - Drastically reduced documentation to focus on the golden path
  - Removed verbose deployment mode explanations
  - Removed legacy mode documentation from main README
  - Removed manual AWS Secrets Manager commands
  - Removed deprecated parameters section
  - All advanced topics moved to dedicated documentation files
  - README now clearly communicates: one command to setup and deploy

## [0.6.1] - 2025-11-03

### Added

- **NPX Setup Wizard** (#182) - One-command setup experience
  - Running `npx @quiltdata/benchling-webhook` now launches interactive setup wizard
  - Guides through configuration, validation, and deployment preparation
  - Maintains backward compatibility - all existing commands work identically

- **Canvas Footer** - Added version and deployment information footer to Benchling canvas
  - Displays application version (0.6.1)
  - Shows Quilt catalog host
  - Shows S3 bucket name
  - Includes disclaimer text about canvas metadata

### Changed

- **CLI Default Behavior** - Running npx without arguments now starts setup wizard instead of showing help
- **Health Check** - Configuration validation now checks Quilt config fields instead of API access
- Updated application version in health endpoint from 1.0.0 to 0.6.1
- Enhanced canvas markdown formatting with footer section

## [0.6.0] - 2025-11-03

### Added

- **XDG Configuration Management** (#156)
  - Centralized configuration in `~/.config/benchling-webhook/default.json`
  - Interactive setup wizard (`npm run setup`) for first-time configuration
  - Automatic Quilt catalog inference from `quilt3 config`
  - Secrets sync to AWS Secrets Manager with validation
  - Configuration health check (`npm run setup:health`)
  - Eliminates `.env` files and environment variable pollution

- **Unified Test Workflow**
  - `npm run test` - Fast unit tests (lint + typecheck + mocked tests)
  - `npm run test:local` - Local Docker integration with real Benchling
  - `npm run test:remote` - Deploy dev stack and test via API Gateway
  - Added `BENCHLING_TEST_MODE` to disable webhook verification for local testing

- **npm Script Reorganization** (#175)
  - Consistent naming: `setup:*`, `build:*`, `test:*`, `deploy:*`, `release:*`
  - `npm run setup:infer` - Infer Quilt config from catalog
  - `npm run setup:sync-secrets` - Sync secrets to AWS Secrets Manager
  - `npm run deploy:prod` - Deploy to production AWS (renamed from `cli`)
  - `npm run deploy:dev` - Deploy to dev AWS (renamed from `release:dev`)
  - `npm run release:tag` - Create and push version tag

### Changed

- **Configuration Model**
  - XDG config is single source of truth (no more environment variables in scripts)
  - Secrets stored in AWS Secrets Manager, referenced by ARN in XDG config
  - Python CLI now reads from XDG config instead of environment variables
  - Non-interactive mode no longer depends on environment variables

- **Test Strategy**
  - `test:remote` now tests deployed endpoint (not local ECR image)
  - Integration tests use real credentials from Secrets Manager
  - Local tests bypass webhook verification for faster iteration

### Fixed

- Interactive wizard now preserves existing secrets when pressing Enter
- Test entry ID displays correctly on subsequent wizard runs
- Setup script exits cleanly (no hanging from AWS SDK connection pools)
- Removed environment variable dependency in non-interactive setup
- **Deploy command now passes parameters correctly** (#175)
  - Fixed `deploy:prod` not passing `quiltStackArn` and `benchlingSecret` to CDK stack
  - CLI deploy command now sets environment variables for CDK synthesis
  - Production deployment workflow now fully documented

## [0.5.4] - 2025-10-30

### Added

- **Package naming improvements** - Packages now use DisplayID (e.g., `PRT001`) instead of EntryID for better organization
- **Upload URL improvements** - Package links now include `?action=revisePackage` to direct users to revision workflow
- **Stack-specific manifests** - The cli `manifest` generates app-manifests using the name of the catalog.
- **Development deployment workflow** - New `npm run cdk:dev` command for testing changes before production
  - Deploys using CI-built images with timestamped tags
  - Added `--image-tag` CLI option and `IMAGE_TAG` environment variable for version control

### Fixed

- **WebhookAllowList parameter handling** - Fixed deployment failures when IP allowlist is empty
- **QUEUE_ARN migration** - Completed transition from QUEUE_URL to QUEUE_ARN throughout the codebase

## [0.5.3] - 2025-10-30

### Changed

- **⚠️ BREAKING: Replaced QUEUE_URL with QUEUE_ARN throughout codebase**
  - Environment variable renamed from `QUEUE_URL` to `QUEUE_ARN`
  - CloudFormation parameter renamed from `QueueUrl` to `QueueArn`
  - All configurations must now provide the SQS queue ARN instead of URL
  - Eliminates error-prone URL-to-ARN conversion logic in `fargate-service.ts`
  - Python code now converts ARN to URL internally for boto3 compatibility

### Fixed

- Test environment isolation - Added `CDK_DEFAULT_ACCOUNT` cleanup to test hooks
- Updated all test files to use ARN format instead of URL format

## [0.5.2] - 2025-10-29

### Added

- **Runtime configuration via CloudFormation parameters** - Update stack settings without redeployment
  - `QuiltDatabase` - Glue Data Catalog database name
  - `BenchlingTenant` - Benchling tenant identifier
  - `LogLevel` - Application log level with validation (DEBUG/INFO/WARNING/ERROR/CRITICAL)
  - `EnableWebhookVerification` - Toggle webhook signature verification
  - `PackageKey` - Metadata key for linking Benchling entries to Quilt packages
  - Update any parameter through CloudFormation console or CLI without full redeployment
- **Integrated Python tests into npm test workflow** - Python integration tests now run automatically
  - Added `test:ts` and `test:python` commands for separate test suites
  - Main `npm test` command now runs both TypeScript and Python tests sequentially
  - New validation test ensures ECS secrets configuration matches required credentials

### Changed

- **Streamlined configuration and CLI output** - Improved clarity and reliability
  - Database inference now exclusively uses `UserAthenaDatabaseName` from Quilt stack
  - Unified queue configuration to use `QUEUE_URL` consistently
  - Deploy command displays all stack parameters being used for transparency
  - User bucket (`QUILT_USER_BUCKET`) must now be explicitly provided (no longer inferred)
  - Removed confusing analytics/service bucket inference logic

### Fixed

- **Critical deployment failures** - Multiple issues preventing successful deployments
  - Added missing `BENCHLING_APP_DEFINITION_ID` to ECS task definition secrets
  - Fixed `SQS_QUEUE_URL` environment variable name mismatch (was incorrectly `QUEUE_URL`)
  - Made all core Benchling and Quilt configuration unconditionally required to fail fast
  - Container health checks now pass reliably during deployment
  - ECS tasks no longer fail at startup due to missing environment variables
  - CloudFormation stacks no longer get stuck in UPDATE_IN_PROGRESS state

## [0.5.1] - 2025-10-29

### Added

- **Benchling app manifest generation** - New `manifest` command to generate Benchling app manifests
  - Run `npx @quiltdata/benchling-webhook manifest` to create `app-manifest.yaml`
  - Automatically configures OAuth scopes and webhook subscriptions
  - Integrated into deployment workflow for streamlined setup
- **Auto-detect catalog from quilt3 config** - CLI now automatically detects your Quilt catalog from `quilt3 config` when not explicitly provided
  - Eliminates need to manually specify catalog in most cases
  - Falls back to quilt3 configuration if `--catalog` flag or `QUILT_CATALOG` environment variable not set

### Changed

- **Streamlined setup process** - Simplified deployment workflow with better integration of Benchling setup
  - Consolidated documentation for clearer onboarding
  - Enhanced `deploy` command with manifest generation support
- Updated dependency `chalk` to v5 (#146)
- Updated dependency `boxen` to v8 (#145)
- Updated dependency `boto3` to v1.40.62 (#147)
- Updated dependency `@aws-sdk/client-s3` to v3.920.0 (#148)
- Updated dependency `aws-cdk-lib` to v2.221.1 (#139)

### Fixed

- Improved deployment reliability with better error handling

## [0.5.0] - 2025-10-29

### Added

- **CLI support for npx execution** - Deploy directly without cloning repository
  - Run `npx @quiltdata/benchling-webhook init` to set up configuration interactively
  - Run `npx @quiltdata/benchling-webhook validate` to check configuration before deployment
  - Run `npx @quiltdata/benchling-webhook deploy` to deploy your stack
  - Automatic configuration inference from your Quilt catalog
  - Support for `.env` files, environment variables, and CLI flags with intelligent priority ordering
  - Clear, actionable error messages with solution guidance
  - Beautiful terminal output with colors, spinners, and progress indicators

### Fixed

- **Improved database detection** - Configuration inference now correctly detects the `UserAthenaDatabase` from Quilt CloudFormation stacks

## [0.4.14] - 2025-10-29

### Added

- OIDC authentication for npm publishing (#137)

### Changed

- **NPM publish workflow**: Package now publishes compiled JavaScript instead of TypeScript source
  - Renamed `publish:manual` → `publish` for simpler usage
  - Publishes with `dev` tag by default (prerelease), use `--prod` for production
  - Added `--check` flag to view package status without authentication
  - Build artifacts (`dist/`) automatically compiled and cleaned during publish
  - Updated `package.json` to point to compiled files: `dist/lib/index.js`
- Updated TypeScript and ESLint to v24 (major) (#134)
- Updated AWS CDK dependencies (#135)
- Updated @types/node to v24.9.2 (#136)
- Updated boto3 to v1.40.61 (#120)

### Fixed

- docker-validate now ensures ECR repository is publicly accessible (#133)

## [0.4.13] - 2025-10-28

### Changed

- Improved release notes generation with clearer formatting
- Updated publish workflows to support both dev and prod tags

## [0.4.12] - 2025-10-27

### Added

- Automated release notes generation script

### Changed

- Enhanced CI/CD pipeline for releases

## [0.4.11] - 2025-10-26

### Changed

- Updated dependencies and security patches

### Fixed

- Minor bug fixes in webhook processing

## [0.4.10] - 2025-10-25

### Added

- Enhanced error reporting in Lambda functions

### Changed

- Improved logging structure for better debugging

## [0.4.9] - 2025-10-24

### Fixed

- Fixed issue with webhook verification when app definition ID is not provided

## [0.4.8] - 2025-10-23

### Added

- Support for custom ECR repository names

### Changed

- Updated Docker build process

## [0.4.7] - 2025-10-22

### Fixed

- Fixed CloudFormation stack outputs

## [0.4.6] - 2025-10-21

### Changed

- Improved stack synthesis process

## [0.4.5] - 2025-10-20

### Added

- Additional configuration validation

## [0.4.4] - 2025-10-19

### Fixed

- Fixed environment variable expansion

## [0.4.3] - 2025-10-18

### Changed

- Enhanced configuration loading

## [0.4.2] - 2025-10-17

### Fixed

- Fixed CDK bootstrap check

## [0.4.1] - 2025-10-16

### Changed

- Updated documentation

## [0.4.0] - 2025-10-15

### Added

- Major feature update with improved webhook handling

## [0.3.0] - 2025-10-10

### Added

- Enhanced Benchling integration features

## [0.2.0] - 2025-10-05

### Added

- Initial public release

## [0.1.0] - 2025-10-01

### Added

- Initial internal release<|MERGE_RESOLUTION|>--- conflicted
+++ resolved
@@ -3,7 +3,8 @@
 
 All notable changes to this project will be documented in this file.
 
-<<<<<<< HEAD
+## [Unreleased]
+
 ## [1.0.0] - 2025-11-07
 
 ### Breaking Changes
@@ -41,10 +42,6 @@
 - Explicit configuration (all services visible in environment variables)
 - Easier debugging (inspect environment variables without API calls)
 
-## [0.7.4] - 2025-11-06
-=======
-## [Unreleased]
-
 ## [0.7.8] - 2025-11-14
 
 ### Added
@@ -90,7 +87,6 @@
   - Users can run tests manually when needed
 
 ## [0.7.5] - 2025-11-12
->>>>>>> b2535c9d
 
 ### Changed
 
@@ -102,8 +98,6 @@
 - Dockerfile base image updated with correct hash and dependencies
 - Setup wizard auto-syncs secrets to AWS Secrets Manager after completion
 
-<<<<<<< HEAD
-=======
 ## [0.7.4] - 2025-11-12
 
 ### Fixed
@@ -118,8 +112,6 @@
 
 - **Deploy validation** - Deploy command now verifies secrets instead of force-updating them on every deployment
 - **Cleaner codebase** - Removed legacy mode detection and config_version field (no longer needed)
-
->>>>>>> b2535c9d
 ## [0.7.3] - 2025-11-06
 
 ### Added
