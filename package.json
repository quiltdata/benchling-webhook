{
  "name": "benchling-webhook",
  "version": "0.3.1",
  "bin": {
    "benchling-webhook": "bin/benchling-webhook.js"
  },
  "scripts": {
    "clean": "rm -rf cdk.out */{*.js,*.d.ts}",
    "test": "NODE_ENV=test node --max-old-space-size=4096 ./node_modules/.bin/jest",
    "cdk": "npm run test && npx cdk deploy --require-approval never",
    "lint": "eslint . --ext .ts --fix"
  },
  "devDependencies": {
    "@eslint/js": "^9.22.0",
    "@types/adm-zip": "^0.5.7",
    "@types/aws-lambda": "^8.10.156",
    "@types/jest": "^30.0.0",
    "@types/node": "^22.15.33",
    "@typescript-eslint/eslint-plugin": "^8.26.1",
    "@typescript-eslint/parser": "^8.26.1",
    "aws-cdk": "2.1030.0",
<<<<<<< HEAD
    "esbuild": "0.21.5",
=======
    "esbuild": "0.25.0",
>>>>>>> f324bd28
    "eslint": "^9.22.0",
    "globals": "^16.0.0",
    "jest": "^30.0.0",
    "ts-jest": "^29.2.5",
    "ts-node": "^10.9.2",
    "typescript": "~5.9.0"
  },
  "dependencies": {
    "@aws-sdk/client-s3": "^3.758.0",
    "adm-zip": "^0.5.10",
    "aws-cdk-lib": "2.220.0",
    "aws-sdk": "^2.1574.0",
    "constructs": "^10.0.0"
  }
}<|MERGE_RESOLUTION|>--- conflicted
+++ resolved
@@ -1,6 +1,6 @@
 {
   "name": "benchling-webhook",
-  "version": "0.3.1",
+  "version": "0.3.0",
   "bin": {
     "benchling-webhook": "bin/benchling-webhook.js"
   },
@@ -19,11 +19,7 @@
     "@typescript-eslint/eslint-plugin": "^8.26.1",
     "@typescript-eslint/parser": "^8.26.1",
     "aws-cdk": "2.1030.0",
-<<<<<<< HEAD
-    "esbuild": "0.21.5",
-=======
     "esbuild": "0.25.0",
->>>>>>> f324bd28
     "eslint": "^9.22.0",
     "globals": "^16.0.0",
     "jest": "^30.0.0",
